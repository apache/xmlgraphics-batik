--- conflicted
+++ resolved
@@ -31,11 +31,7 @@
   <parent>
     <groupId>org.apache.xmlgraphics</groupId>
     <artifactId>batik</artifactId>
-<<<<<<< HEAD
     <version>${revision}</version>
-=======
-    <version>1.18</version>
->>>>>>> 0c2fe33a
   </parent>
 
   <dependencies>
@@ -70,19 +66,6 @@
   <build>
     <plugins>
       <plugin>
-        <groupId>org.apache.maven.plugins</groupId>
-        <artifactId>maven-jar-plugin</artifactId>
-        <version>${jar.version}</version>
-        <configuration>
-          <archive>
-            <manifestEntries>
-              <Automatic-Module-Name>org.apache.xmlgraphics.batik.css</Automatic-Module-Name>
-            </manifestEntries>
-          </archive>
-        </configuration>
-      </plugin>
-      <plugin>
-        <groupId>org.apache.maven.plugins</groupId>
         <artifactId>maven-dependency-plugin</artifactId>
         <version>${dependency.version}</version><!--$NO-MVN-MAN-VER$-->
         <executions>
