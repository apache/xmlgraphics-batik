<?xml version="1.0"?>
<!--

   Licensed to the Apache Software Foundation (ASF) under one or more
   contributor license agreements.  See the NOTICE file distributed with
   this work for additional information regarding copyright ownership.
   The ASF licenses this file to You under the Apache License, Version 2.0
   (the "License"); you may not use this file except in compliance with
   the License.  You may obtain a copy of the License at

       http://www.apache.org/licenses/LICENSE-2.0

   Unless required by applicable law or agreed to in writing, software
   distributed under the License is distributed on an "AS IS" BASIS,
   WITHOUT WARRANTIES OR CONDITIONS OF ANY KIND, either express or implied.
   See the License for the specific language governing permissions and
   limitations under the License.

-->

<project xmlns="http://maven.apache.org/POM/4.0.0"
         xmlns:xsi="http://www.w3.org/2001/XMLSchema-instance"
         xsi:schemaLocation="http://maven.apache.org/POM/4.0.0 http://maven.apache.org/maven-v4_0_0.xsd">

  <modelVersion>4.0.0</modelVersion>

  <artifactId>batik-squiggle-ext</artifactId>
  <name>${project.groupId}:${project.artifactId}</name>
  <description>Batik SVG Browser Application with Extensions</description>

  <parent>
    <groupId>org.apache.xmlgraphics</groupId>
    <artifactId>batik</artifactId>
<<<<<<< HEAD
    <version>${revision}</version>
=======
    <version>1.18</version>
>>>>>>> 0c2fe33a
  </parent>

  <dependencies>
    <dependency>
      <groupId>${project.groupId}</groupId>
      <artifactId>batik-shared-resources</artifactId>
      <version>${project.version}</version>
    </dependency>
    <dependency>
      <groupId>${project.groupId}</groupId>
      <artifactId>batik-svgbrowser</artifactId>
      <version>${project.version}</version>
    </dependency>
    <dependency>
      <groupId>${project.groupId}</groupId>
      <artifactId>batik-extension</artifactId>
      <version>${project.version}</version>
    </dependency>
  </dependencies>

  <build>
    <plugins>
      <plugin>
        <groupId>org.apache.maven.plugins</groupId>
        <artifactId>maven-jar-plugin</artifactId>
        <version>${jar.version}</version>
        <configuration>
          <archive>
            <manifest>
              <mainClass>org.apache.batik.apps.svgbrowser.Main</mainClass>
              <addClasspath>true</addClasspath>
            </manifest>
            <manifestEntries>
              <Automatic-Module-Name>org.apache.xmlgraphics.batik.squiggleext</Automatic-Module-Name>
            </manifestEntries>
          </archive>
        </configuration>
      </plugin>
      <plugin>
        <groupId>org.apache.maven.plugins</groupId>
        <artifactId>maven-dependency-plugin</artifactId>
        <version>${dependency.version}</version><!--$NO-MVN-MAN-VER$-->
        <executions>
          <execution>
            <id>unpack-shared-resources</id>
            <phase>prepare-package</phase>
            <goals>
              <goal>unpack-dependencies</goal>
            </goals>
            <configuration>
              <includeGroupIds>${project.groupId}</includeGroupIds>
              <includeArtifactIds>batik-shared-resources</includeArtifactIds>
              <includes>**/LICENSE,**/NOTICE</includes>
              <outputDirectory>${project.build.outputDirectory}</outputDirectory>
            </configuration>
          </execution>
        </executions>
      </plugin>
    </plugins>
  </build>

</project><|MERGE_RESOLUTION|>--- conflicted
+++ resolved
@@ -31,11 +31,7 @@
   <parent>
     <groupId>org.apache.xmlgraphics</groupId>
     <artifactId>batik</artifactId>
-<<<<<<< HEAD
     <version>${revision}</version>
-=======
-    <version>1.18</version>
->>>>>>> 0c2fe33a
   </parent>
 
   <dependencies>
@@ -68,9 +64,6 @@
               <mainClass>org.apache.batik.apps.svgbrowser.Main</mainClass>
               <addClasspath>true</addClasspath>
             </manifest>
-            <manifestEntries>
-              <Automatic-Module-Name>org.apache.xmlgraphics.batik.squiggleext</Automatic-Module-Name>
-            </manifestEntries>
           </archive>
         </configuration>
       </plugin>
