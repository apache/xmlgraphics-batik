--- conflicted
+++ resolved
@@ -25,13 +25,9 @@
 import org.apache.batik.css.engine.SVGCSSEngine;
 import org.apache.batik.css.engine.value.ComputedValue;
 import org.apache.batik.css.engine.value.Value;
-<<<<<<< HEAD
 import org.apache.batik.css.engine.value.ValueConstants;
 import org.apache.batik.css.engine.value.svg12.LineHeightValue;
 import org.apache.batik.css.engine.value.svg12.SVG12ValueConstants;
-import org.apache.batik.gvt.TextNode;
-=======
->>>>>>> d959e06a
 import org.apache.batik.util.CSSConstants;
 import org.w3c.dom.Element;
 import org.w3c.dom.Node;
@@ -172,6 +168,8 @@
         } else if (v.getPrimitiveType() == CSSPrimitiveValue.CSS_IDENT) {
             if (v.getStringValue().equals(CSS_NORMAL_VALUE))
                 lineHeight = fontSize * 1.1f;
+        } else if (v.getPrimitiveType() == CSSPrimitiveValue.CSS_NUMBER) {
+            lineHeight = v.getFloatValue();
         }
         return Float.valueOf(lineHeight);
     }
