--- conflicted
+++ resolved
@@ -405,15 +405,10 @@
     // not available anymore.
     protected static WeakHashMap mapOfListenerMap;
 
-<<<<<<< HEAD
-    public final static String ADD_NAME    = "addEventListener";
-    public final static String REMOVE_NAME = "removeEventListener";
-=======
     public final static String ADD_NAME      = "addEventListener";
     public final static String ADDNS_NAME    = "addEventListenerNS";
     public final static String REMOVE_NAME   = "removeEventListener";
     public final static String REMOVENS_NAME = "removeEventListenerNS";
->>>>>>> 038898b1
     public final static Class[] ARGS_TYPE = { String.class,
                                                EventListener.class,
                                                Boolean.TYPE };
@@ -435,24 +430,16 @@
             // when we need it only from time to time...
             method = new FunctionAddProxy(interpreter, 
                                           (Function)method, initMap());
-<<<<<<< HEAD
-        }
-        if (name.equals(REMOVE_NAME)) {
-=======
         } else if (name.equals(REMOVE_NAME)) {
->>>>>>> 038898b1
             // prevent creating a Map for all JavaScript objects
             // when we need it only from time to time...
             method = new FunctionRemoveProxy
                 ((Function)method, initMap());
-<<<<<<< HEAD
-=======
         } else if (name.equals(ADDNS_NAME)) {
             method = new FunctionAddNSProxy(interpreter,
                                             (Function) method, initMap());
         } else if (name.equals(REMOVENS_NAME)) {
             method = new FunctionRemoveNSProxy((Function) method, initMap());
->>>>>>> 038898b1
         }
         return method;
     }
