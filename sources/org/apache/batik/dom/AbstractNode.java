--- conflicted
+++ resolved
@@ -921,8 +921,6 @@
     /**
      * <b>DOM</b>: Implements
      * {@link
-<<<<<<< HEAD
-=======
      * EventTarget#addEventListenerNS(String,String,EventListener,boolean)}.
      */
     public void addEventListenerNS(String namespaceURI,
@@ -945,7 +943,6 @@
     /**
      * <b>DOM</b>: Implements
      * {@link
->>>>>>> 038898b1
      * org.w3c.dom.events.EventTarget#removeEventListener(String,EventListener,boolean)}.
      */
     public void removeEventListener(String type,
