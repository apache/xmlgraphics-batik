<!--

   Licensed to the Apache Software Foundation (ASF) under one or more
   contributor license agreements.  See the NOTICE file distributed with
   this work for additional information regarding copyright ownership.
   The ASF licenses this file to You under the Apache License, Version 2.0
   (the "License"); you may not use this file except in compliance with
   the License.  You may obtain a copy of the License at

       http://www.apache.org/licenses/LICENSE-2.0

   Unless required by applicable law or agreed to in writing, software
   distributed under the License is distributed on an "AS IS" BASIS,
   WITHOUT WARRANTIES OR CONDITIONS OF ANY KIND, either express or implied.
   See the License for the specific language governing permissions and
   limitations under the License.

-->
<!--


              A p a c h e   B a t i k   B u i l d   S y s t e m



Build Tools
..............................................................................

The Batik build system is based on Apache Ant, which is a Java building tool
used in Apache projects.
For more information refer to <http://ant.apache.org/>.

The distribution contains a precompiled version of Ant.

The only thing that you have to make sure, is that the "JAVA_HOME" environment
property should be set to match the JVM you want to use. 

If you are going to be doing development you may want to create a file
called 'build.properties' with the line 'debug=on' in it.  This will 
turn on the generation of debugging information when compiling Batik.

Building Instructions
..............................................................................

First, make sure your current working directory is where this file is located.
Then type:

  [unix]  ant compile
  [win32] .\build.bat compile

This action will compile the sources to the 'classes' directory.

You can now launch the SVG browser by typing:

  [unix]  ant squiggle
  [win32] .\build.bat squiggle


Build Targets
..............................................................................

To display the available targets type:

  [unix]  ant help
  [win32] .\build.bat help

 
 $Id$

-->

<project default="help" name="batik" basedir=".">

  <!-- Configuring the build -->
  <property environment="env"/>
  <property file="${basedir}/build-local.properties"/>
  <property file="${basedir}/build.properties"/>

  <!-- Initializations .................................................... -->
  <target name="init">
    <tstamp>
      <format property="ts" pattern="yyyyMMdd-HHmmss-z"/>
    </tstamp>
    <property name="Project"            value="Apache Batik" />
    <property name="project"            value="batik" />
<<<<<<< HEAD
    <property name="year"               value="2022" />
    <property name="version"            value="1.16" />
=======
    <property name="year"               value="2024" />
    <property name="version"            value="1.18" />
>>>>>>> 0c2fe33a
    <property name="revisionType"       value="" />
    <property name="revisionNumber"     value="" />
    <property name="completeVersion"    value="${version}${revisionType}${revisionNumber}" />
    <property name="xgcVersion"         value="2.10" />
    <property name="fopVersion"         value="2.10" />
    <property name="vendor"             value="The Apache Software Foundation (http://xmlgraphics.apache.org/batik/)" />
    <property name="debug"              value="on"/>
    <property name="optimize"           value="on"/>
    <property name="deprecation"        value="on"/>
    <property name="javac.source" value="1.8"/>
    <property name="javac.target" value="1.8"/>
    <property name="src"                value="sources"/>
    <property name="src-internal-codec" value="sources-internal-codec"/>
    <property name="resources"          value="resources"/>
    <property name="testsrc"            value="batik-test-old/src/test/java"/>
    <property name="testresources"      value="test-resources"/>
    <property name="dest"               value="classes"/>
    <property name="dest-internal-codec" value="classes-internal-codec"/>
    <property name="build"              value="${project}-${completeVersion}"/>
    <property name="build.id"           value="${ts} (${user.name} [${os.name} ${os.version} ${os.arch}, Java ${java.runtime.version}])"/>
    <property name="docs"               value="${build}/docs"/>
    <property name="forrest-build"      value="${build}/forrest"/>
    <property name="app"                value="${build}/Squiggle.app"/>
    <property name="dmg"                value="${build}/Squiggle-${completeVersion}.dmg"/>
    <property name="lib"                value="lib"/>
    <property name="samples"            value="samples"/>
    <property name="package-prefix"     value="org/apache/${project}"/>
  
    <property name="class-prefix"       value="org.apache.${project}"/>
  
    <property name="dom.javadoc"        value="http://www.w3.org/2003/01/dom2-javadoc/"/>
    <property name="jdk.javadoc"        value="http://docs.oracle.com/javase/7/docs/api/"/>
    <property name="rhino.javadoc"      value="http://www.mozilla.org/rhino/apidocs/"/>
  
    <property name="site"               value="site"/>
  
    <property name="test-reports"       value="test-reports"/>
    <property name="test-references"    value="test-references"/>
    <property name="test-resources"     value="test-resources"/>
  
    <!-- For site deployment -->
    <property name="deploy.svn.url"     value="https://svn.apache.org/repos/asf/xmlgraphics/site/deploy/batik"/>
    <property name="build.site-dir"     value="${site}"/>
    
    <property name="copy.dependencies.arg" value=""/>
    
    <condition property="isWindows">
      <os family="windows" />
    </condition>
    <condition property="isUnix">
      <os family="unix" />
    </condition>    
    
    <path id="source.files">
        <pathelement path="batik-anim/src/main/java"/>
        <pathelement path="batik-awt-util/src/main/java"/>
        <pathelement path="batik-bridge/src/main/java"/>
        <pathelement path="batik-codec/src/main/java"/>
        <pathelement path="batik-constants/src/main/java"/>
        <pathelement path="batik-css/src/main/java"/>
        <pathelement path="batik-dom/src/main/java"/>
        <pathelement path="batik-ext/src/main/java"/>
        <pathelement path="batik-extension/src/main/java"/>
        <pathelement path="batik-gui-util/src/main/java"/>
        <pathelement path="batik-gvt/src/main/java"/>
        <pathelement path="batik-i18n/src/main/java"/>
        <pathelement path="batik-parser/src/main/java"/>
        <pathelement path="batik-rasterizer/src/main/java"/>
        <pathelement path="batik-rasterizer-ext/src/main/java"/>
        <pathelement path="batik-script/src/main/java"/>
        <pathelement path="batik-slideshow/src/main/java"/>
        <pathelement path="batik-squiggle/src/main/java"/>
        <pathelement path="batik-svg-dom/src/main/java"/>
        <pathelement path="batik-svgbrowser/src/main/java"/>
        <pathelement path="batik-svggen/src/main/java"/>
        <pathelement path="batik-svgpp/src/main/java"/>
        <pathelement path="batik-svgrasterizer/src/main/java"/>
        <pathelement path="batik-swing/src/main/java"/>
        <pathelement path="batik-transcoder/src/main/java"/>
        <pathelement path="batik-ttf2svg/src/main/java"/>
        <pathelement path="batik-util/src/main/java"/>
        <pathelement path="batik-xml/src/main/java"/>
    </path>
  
    <pathconvert property="cwd">
      <path path="."/>
    </pathconvert>
  
    <path id="libs-classpath">
      <fileset dir="lib">
        <include name="*.jar"/>
      </fileset>
    </path>
  
    <path id="libs-build-classpath">
      <fileset dir="lib/build">
        <include name="stylebook*.jar"/>
      </fileset>
      <fileset dir="lib">
        <include name="xalan*.jar"/>
        <include name="xerces*.jar"/>
        <include name="xml-apis-1.3.04.jar"/>
        <include name="xml-apis-ext-1.3.04.jar"/>
        <include name="serializer-2.7.2.jar"/>
        <include name="xmlgraphics-commons*.jar"/>
      </fileset>
    </path>
  
    <available property="rhino.present" classname="org.mozilla.javascript.Context">
      <classpath refid="libs-classpath"/>
    </available>
    <available property="jpython.present" classname="org.python.util.PythonInterpreter">
      <classpath refid="libs-classpath"/>
    </available>
    <available property="jacl.present" classname="tcl.lang.Interp">
      <classpath refid="libs-classpath"/>
    </available>
    
    <!-- When compiling Batik under GNU Classpath, the Sun codecs are not available. -->
    <condition property="sun-codecs.present">
      <and>
        <available classname="com.sun.image.codec.jpeg.JPEGCodec" 
                   classpathref="libs-classpath"/>
        <!-- This became quite tricky in JDK 7, as the Sun codecs were "retired"
             (they are available in run-time although the "classes are not located when compiling")
             http://bugs.sun.com/bugdatabase/view_bug.do?bug_id=6527962 -->
        <not>
            <and>
                <equals arg1="${java.specification.vendor}" arg2="Oracle Corporation"/>
                <or>
                    <!-- According to Sun issue 6527962, the classes are to be completely removed in JDK 8
                         (so there should be no need to extend this list any longer) -->
                    <equals arg1="${java.specification.version}" arg2="1.7"/>
                    <equals arg1="${java.specification.version}" arg2="1.8"/>
                </or>
            </and>
        </not>
        <not>
          <equals arg1="${sun-codecs.disabled}" arg2="true"/>
        </not>
      </and>
    </condition>

    <condition property="javadoc-exclusion-rhino"
               value="org.apache.batik.script.rhino">
      <not>
        <equals arg1="${rhino.present}" arg2="true"/>
      </not>
    </condition>
    <condition property="javadoc-exclusion-jpython"
               value="org.apache.batik.script.jpython">
      <not>
        <equals arg1="${jpython.present}" arg2="true"/>
      </not>
    </condition>
    <condition property="javadoc-exclusion-jacl"
               value="org.apache.batik.script.jacl">
      <not>
        <equals arg1="${jacl.present}" arg2="true"/>
      </not>
    </condition>
  
    <property name="javadoc-exclusions"
              value="${javadoc-exclusion-rhino},${javadoc-exclusion-jpython},${javadoc-exclusion-jacl}"/>
  
    <uptodate property="IWasLoadedUpToDate" 
     targetfile="${testresources}/org/apache/batik/bridge/IWasLoaded.jar">
     <srcfiles dir="${testresources}/org/apache/batik/bridge"
               includes="IWasLoaded.java"/>
    </uptodate>
  
    <uptodate property="IWasLoadedTooUpToDate" 
     targetfile="${testresources}/org/apache/batik/bridge/IWasLoadedToo.jar">
     <srcfiles dir="${testresources}/org/apache/batik/bridge"
               includes="IWasLoadedToo.java"/>
    </uptodate>
  
    <condition property="forrest.call" value="cmd" else="${env.FORREST_HOME}/bin/forrest">
      <os family="windows"/>
    </condition>
  
    <condition property="forrest.args" value="/c &quot;${env.FORREST_HOME}\bin\forrest.bat&quot;" else="">
      <os family="windows"/>
    </condition>
  
    <!-- Info ............................................................... -->
    <echo message=" == ${Project} ${completeVersion} build file ================================"/>
    <echo message=""/>
    <echo message="    JAVA_HOME: ${env.JAVA_HOME}"/>
    <echo message="    VM:        ${java.vm.version}, ${java.vm.vendor}"/>
  </target>

  <!-- Help ............................................................... -->
  <target name="help" depends="init" description="Displays the usage">
    <echo message=""/>
    <echo message="The following build targets are available:"/>
    <echo message=""/>
    <echo message=" -- Running -------------------------------------------------------"/>
    <echo message=""/>
    <echo message="    squiggle"/>
    <echo message="        Runs the Squiggle SVG browser application."/>
    <echo message=""/>
    <echo message="    svgrasterizer"/>
    <echo message="        Runs the SVG rasterizer application."/>
    <echo message=""/>
    <echo message="    svgpp"/>
    <echo message="        Runs the SVG pretty-printer application."/>
    <echo message=""/>
    <echo message="    ttf2svg"/>
    <echo message="        Runs the TrueType Font to SVG Font convert application."/>
    <echo message=""/>
    <echo message=" -- Building ------------------------------------------------------"/>
    <echo message=""/>
    <echo message="    dist-zip"/>
    <echo message="        Builds the binary, source and documentation distributions"/>
    <echo message="        as ZIP files."/>
    <echo message="        (Creates ${project}-${completeVersion}.zip, ${project}-docs-${completeVersion}.zip"/>
    <echo message="        and ${project}-src-${completeVersion}.zip.)"/>
    <echo message=""/>
    <echo message="    dist-tgz"/>
    <echo message="        Builds the binary, source and documentation distributions"/>
    <echo message="        as .tar.gz files."/>
    <echo message="        (Creates ${project}-${completeVersion}.tar.gz, ${project}-docs-${completeVersion}.tar.gz"/>
    <echo message="        and ${project}-src-${completeVersion}.tar.gz.)"/>
    <echo message=""/>
    <echo message="    appbundle"/>
    <echo message="        Builds the Mac OS X Squiggle application bundle."/>
    <echo message="        (Creates ${app}.)"/>
    <echo message=""/>
    <echo message="    dmg"/>
    <echo message="        Builds the Mac OS X Squiggle application bundle disk image."/>
    <echo message="        (Creates ${dmg}.)"/>
    <echo message=""/>
    <echo message="    compile"/>
    <echo message="        Compiles all of Batik except the test infrastructure."/>
    <echo message="        (Creates class files in classes/ from files in sources/.)"/>
    <echo message=""/>
    <echo message="    compiletest"/>
    <echo message="        Compiles the Batik test infrastructure."/>
    <echo message="        (Creates class files in classes/ from files in"/>
    <echo message="        test-sources/.)"/>
    <echo message=""/>
    <echo message="    jars"/>
    <echo message="        Builds jar files for all Batik libraries and applications."/>
    <echo message="        (Creates ${build}/.)"/>
    <echo message=""/>
    <echo message="    all-jar"/>
    <echo message="        Builds a single jar that contains all Batik libraries."/>
    <echo message="        (Creates ${build}/lib/${project}-all.jar.)"/>
    <echo message=""/>
    <echo message="    javadoc"/>
    <echo message="        Generates the API documentation."/>
    <echo message="        (Creates ${docs}/javadoc/.)"/>
    <echo message=""/>
    <echo message="    site"/>
    <echo message="        Generates the http://xmlgraphics.apache.org/batik/ site,"/>
    <echo message="        including Javadocs."/>
    <echo message="        (Creates ${site}/.)"/>
    <echo message=""/>
    <echo message="    sitedoc"/>
    <echo message="        Generates the http://xmlgraphics.apache.org/batik/ site,"/>
    <echo message="        excluding Javadocs."/>
    <echo message="        (Creates ${site}/.)"/>
    <echo message=""/>
    <echo message="    html"/>
    <echo message="        Generates the HTML documentation, including Javadocs."/>
    <echo message="        (Creates ${docs}/.)"/>
    <echo message=""/>
    <echo message="    htmldoc"/>
    <echo message="        Generates the HTML documentation, excluding Javadocs."/>
    <echo message="        (Creates ${docs}/.)"/>
    <echo message=""/>
    <echo message="    splash"/>
    <echo message="        Regenerates the Squiggle browser splash screen."/>
    <echo message=""/>
    <echo message="    clean"/>
    <echo message="        Removes all output files and directories."/>
    <echo message="    "/>
    <echo message=" -- Testing -------------------------------------------------------"/>
    <echo message=""/>
    <echo message="    regard"/>
    <echo message="        Runs the Regard regression testing tool for all tests that"/>
    <echo message="        need no user interaction."/>
    <echo message="        (Creates HTML test reports in test-reports/.)"/>
    <echo message=""/>
    <echo message="    regard.manual"/>
    <echo message="        Runs the Regard regression testing tool for all test that"/>
    <echo message="        need user interaction."/>
    <echo message="        (Creates HTML test reports in test-reports/.)"/>
    <echo message=""/>
    <echo message="    runtestsuite"/>
    <echo message="        Runs a test suite, given an XML test suite document."/>
    <echo message=""/>
    <echo message="    runtest"/>
    <echo message="        Runs an individual test, given a class name."/>
    <echo message=""/>
    <echo message="    showpainter"/>
    <echo message="        Runs an SVG Generator painter test, given a class name."/>
    <echo message=""/>
    <echo message="See the comments in the build.xml file for more details."/>
  </target>

  <!-- Build .............................................................. -->
  <target name="dist-zip" depends="build-zip"/>
  <target name="build-zip" depends="doc-zip, bin-zip, src-zip"/>

  <target name="doc-zip" depends="init, html">
    <delete dir="${build}/docs/images/BE"/>
    <zip zipfile="${project}-docs-${completeVersion}.zip" basedir="${build}"
         includes="docs/javadoc/**"/>
    <delete dir="${build}/docs/javadoc"/>
  </target>

  <target name="copy-shared-resources">
    <copy todir="${basedir}">
      <fileset dir="${basedir}/batik-shared-resources/src/main/resources">
        <include name="LICENSE"/>
        <include name="NOTICE"/>
      </fileset>
    </copy>
  </target>

  <target name="clean-shared-resources">
    <delete file="${basedir}/LICENSE" failonerror="false"/>
    <delete file="${basedir}/NOTICE" failonerror="false"/>
  </target>

  <target name="bin-zip" depends="init, copy-shared-resources, jars, bundle-script">
    <zip zipfile="${project}-bin-${completeVersion}.zip">
      <zipfileset dir="." prefix="${project}-${completeVersion}">
        <include name="LICENSE"/>
        <include name="NOTICE"/>
        <include name="README"/>
        <include name="CHANGES"/>
      </zipfileset>
      <zipfileset dir="${build}" prefix="${project}-${completeVersion}">
        <include name="*.jar"/>
        <include name="docs/**"/>
        <include name="extensions/**"/>
        <include name="lib/*.jar"/>
        <exclude name="lib/junit*.jar"/>
        <exclude name="lib/hamcrest*.jar"/>
        <include name="lib/make-squiggle-app.sh"/>
      </zipfileset>
      <zipfileset dir="lib" prefix="${project}-${completeVersion}/lib">
        <include name="LICENSE.*.txt"/>
        <include name="README.*.txt"/>
        <include name="NOTICE.*.txt"/>
      </zipfileset>
      <zipfileset dir="batik-extension/src/main/resources/${package-prefix}/extensions"
                  prefix="${project}-${completeVersion}/extensions">
        <include name="README.txt"/>
      </zipfileset>
      <zipfileset dir="${src}" prefix="${project}-${completeVersion}/lib">
        <include name="Squiggle.icns"/>
      </zipfileset>
      <zipfileset dir="." includes="samples/**" prefix="${project}-${completeVersion}"/>
    </zip>
  </target>

  <target name="src-zip" depends="init, copy-shared-resources, record-svn-revision">
    <zip zipfile="${project}-src-${completeVersion}.zip">
      <zipfileset dir="." prefix="${project}-${completeVersion}">
        <include name="LICENSE"/>
        <include name="KEYS"/>
        <include name="MAINTAIN"/>
        <include name="NOTICE"/>
        <include name="README"/>
        <include name="CHANGES"/>
        <include name="build.bat"/>
        <include name="build.sh"/>
        <include name="build.xml"/>
        <include name="**/pom.xml"/>
        <include name="forrest.properties"/>
        <include name="svn-revision"/>
        <include name="contrib/**"/>
        <include name="lib/**"/>
        <exclude name="lib/junit*.jar"/>
        <exclude name="lib/hamcrest*.jar"/>
        <include name="documentation-sources/**"/>
        <include name="resources/**"/>
        <include name="samples/**"/>
        <include name="*/src/**"/>
        <include name="test-resources/**"/>
        <include name="test-sources/**"/>
      </zipfileset>
    </zip>
    <delete file="svn-revision" failonerror="false"/>
  </target>

  <target name="dist-tgz" depends="build-tgz"/>
  <target name="build-tgz" depends="doc-tgz, bin-tgz, src-tgz"/>

  <target name="doc-tgz" depends="init, html">
    <delete dir="${build}/docs/images/BE"/>
    <tar tarfile="${project}-docs-${completeVersion}.tar.gz" compression="gzip"
         basedir="${build}" includes="docs/javadoc/**"/>
    <delete dir="${build}/docs/javadoc"/>
  </target>

  <target name="bin-tgz" depends="init, copy-shared-resources, jars, bundle-script">
    <tar tarfile="${project}-bin-${completeVersion}.tar.gz" compression="gzip">
      <tarfileset dir="." prefix="${project}-${completeVersion}">
        <include name="LICENSE"/>
        <include name="NOTICE"/>
        <include name="README"/>
        <include name="CHANGES"/>
      </tarfileset>
      <tarfileset dir="${build}" prefix="${project}-${completeVersion}">
        <include name="*.jar"/>
        <include name="docs/**"/>
        <include name="extensions/**"/>
        <include name="lib/*.jar"/>
        <exclude name="lib/junit*.jar"/>
        <exclude name="lib/hamcrest*.jar"/>
        <include name="lib/make-squiggle-app.sh"/>
      </tarfileset>
      <tarfileset dir="lib" prefix="${project}-${completeVersion}/lib">
        <include name="LICENSE.*.txt"/>
        <include name="README.*.txt"/>
        <include name="NOTICE.*.txt"/>
      </tarfileset>
      <tarfileset dir="batik-extension/src/main/resources/${package-prefix}/extensions"
                  prefix="${project}-${completeVersion}/extensions">
        <include name="README.txt"/>
      </tarfileset>
      <tarfileset dir="${src}" prefix="${project}-${completeVersion}/lib">
        <include name="Squiggle.icns"/>
      </tarfileset>
      <tarfileset dir="." includes="samples/**" prefix="${project}-${completeVersion}"/>
    </tar>
  </target>

  <target name="src-tgz" depends="init, copy-shared-resources, record-svn-revision">
    <tar tarfile="${project}-src-${completeVersion}.tar.gz" compression="gzip">
      <tarfileset dir="." prefix="${project}-${completeVersion}">
        <include name="LICENSE"/>
        <include name="KEYS"/>
        <include name="MAINTAIN"/>
        <include name="NOTICE"/>
        <include name="README"/>
        <include name="CHANGES"/>
        <include name="build.bat"/>
        <include name="build.sh"/>
        <include name="build.xml"/>
        <include name="**/pom.xml"/>
        <include name="forrest.properties"/>
        <include name="svn-revision"/>
        <include name="contrib/**"/>
        <include name="lib/**"/>
        <exclude name="lib/junit*.jar"/>
        <exclude name="lib/hamcrest*.jar"/>
        <include name="documentation-sources/**"/>
        <include name="resources/**"/>
        <include name="samples/**"/>
        <include name="*/src/**"/>
        <include name="test-resources/**"/>
        <include name="test-sources/**"/>
      </tarfileset>
    </tar>
    <delete file="svn-revision" failonerror="false"/>
  </target>
  
  <target name="release-dist" depends="dist-zip,dist-tgz" description="Generates the distribution package and signs the release">
    <input message="Passphrase for your default private key" addproperty="pwd">
      <handler classname="org.apache.tools.ant.input.SecureInputHandler" />
    </input>
    <antcall target="sha512">
      <param name="sign.archive" value="${project}-docs-${completeVersion}.zip"/>
    </antcall>
    <antcall target="sign-file">
      <param name="sign.archive" value="${project}-docs-${completeVersion}.zip"/>
      <param name="pwd" value="${pwd}"/>
    </antcall>
    <antcall target="sha512">
      <param name="sign.archive" value="${project}-docs-${completeVersion}.tar.gz"/>
    </antcall>
    <antcall target="sign-file">
      <param name="sign.archive" value="${project}-docs-${completeVersion}.tar.gz"/>
      <param name="pwd" value="${pwd}"/>
    </antcall>   
    <antcall target="sha512">
      <param name="sign.archive" value="${project}-bin-${completeVersion}.zip"/>
    </antcall>
    <antcall target="sign-file">
      <param name="sign.archive" value="${project}-bin-${completeVersion}.zip"/>
      <param name="pwd" value="${pwd}"/>
    </antcall>
    <antcall target="sha512">
      <param name="sign.archive" value="${project}-bin-${completeVersion}.tar.gz"/>
    </antcall>
    <antcall target="sign-file">
      <param name="sign.archive" value="${project}-bin-${completeVersion}.tar.gz"/>
      <param name="pwd" value="${pwd}"/>
    </antcall> 
    <antcall target="sha512">
      <param name="sign.archive" value="${project}-src-${completeVersion}.zip"/>
    </antcall>
    <antcall target="sign-file">
      <param name="sign.archive" value="${project}-src-${completeVersion}.zip"/>
      <param name="pwd" value="${pwd}"/>
    </antcall>
    <antcall target="sha512">
      <param name="sign.archive" value="${project}-src-${completeVersion}.tar.gz"/>
    </antcall>
    <antcall target="sign-file">
      <param name="sign.archive" value="${project}-src-${completeVersion}.tar.gz"/>
      <param name="pwd" value="${pwd}"/>
    </antcall>     
  </target>  
  
  <target name="sha512">
    <property name="sha512sum.exec" value="sha512sum"/>
    <property name="sha512sum.options" value=""/>
    <exec executable="${sha512sum.exec}" output="${sign.archive}.sha512">
      <arg line="${sha512sum.options} ${sign.archive}"/>
    </exec>
  </target>
  
  <target name="sign-file">
    <property name="gpg.exec" value="gpg"/>
    <property name="gpg.options" value="--armor --detach-sign --force-v3-sigs --batch --verbose --passphrase-fd 0"/>
    <delete file="${sign.archive}.asc"/>
    <exec executable="${gpg.exec}" inputstring="${pwd}">
      <arg line="${gpg.options} ${sign.archive}"/>
    </exec>
  </target>  

  <target name="src-jar" depends="init, copy-shared-resources, record-svn-revision">
    <jar jarfile="${build}/lib/${project}-src-${completeVersion}.jar">
      <fileset dir=".">
        <include name="LICENSE"/>
        <include name="KEYS"/>
        <include name="MAINTAIN"/>
        <include name="NOTICE"/>
        <include name="README"/>
        <include name="CHANGES"/>
        <include name="build.bat"/>
        <include name="build.sh"/>
        <include name="build.xml"/>
        <include name="forrest.properties"/>
        <include name="svn-revision"/>
        <include name="contrib/**"/>
        <include name="lib/**"/>
        <exclude name="lib/junit*.jar"/>
        <exclude name="lib/hamcrest*.jar"/>
        <include name="documentation-sources/**"/>
        <include name="resources/**"/>
        <include name="samples/**"/>
        <include name="*/src/**"/>
        <include name="test-resources/**"/>
        <include name="test-sources/**"/>
      </fileset>
    </jar>
    <delete file="svn-revision" failonerror="false"/>
  </target>

  <target name="dmg" depends="appbundle">
    <exec executable="hdiutil">
      <arg line="create -srcfolder ${app} ${dmg}"/>
    </exec>
  </target>

  <target name="appbundle" depends="init, jars, determine-svn-revision">
    <mkdir dir="${app}/Contents/MacOS"/>
    <mkdir dir="${app}/Contents/Resources"/>
    <echo file="${app}/Contents/Info.plist"><![CDATA[<?xml version="1.0" encoding="UTF-8"?>
<!DOCTYPE plist PUBLIC "-//Apple Computer//DTD PLIST 1.0//EN" "http://www.apple.com/DTDs/PropertyList-1.0.dtd">
<plist version="1.0">
<dict>
  <key>CFBundleExecutable</key>
  <string>Squiggle</string>
  <key>CFBundleVersion</key>
  <string>${completeVersion}</string>
  <key>CFBundleShortVersionString</key>
  <string>${completeVersion}</string>
  <key>CFBundleIconFile</key>
  <string>Squiggle.icns</string>
  <key>CFBundleIdentifier</key>
  <string>org.apache.batik</string>
  <key>CFBundleInfoDictionaryVersion</key>
  <string>6.0</string>
  <key>CFBundleName</key>
  <string>Squiggle</string>
  <key>CFBundlePackageType</key>
  <string>APPL</string>
  <key>CFBundleSignature</key>
  <string>????</string>
  <key>NSHumanReadableCopyright</key>
  <string>Copyright © ${year} Apache Software Foundation. All Rights Reserved.</string>
</dict>
</plist>]]></echo>
    <echo file="${app}/Contents/MacOS/Squiggle"><![CDATA[#!/bin/sh

JAVA=/usr/bin/java
[ -e "$JAVA_HOME/bin/java" ] && JAVA="$JAVA_HOME/bin/java"

"$JAVA" -Dcom.apple.mrj.application.apple.menu.about.name=Squiggle -jar "`dirname \"$0\"`/../Resources/batik-squiggle.jar"
]]></echo>
    <chmod perm="a+x" file="${app}/Contents/MacOS/Squiggle"/>
    <copy todir="${app}/Contents/Resources">
      <fileset dir=".">
        <include name="LICENSE"/>
        <include name="NOTICE"/>
        <include name="README"/>
      </fileset>
      <fileset dir="${build}">
        <include name="*.jar"/>
        <include name="lib/**"/>
        <exclude name="lib/junit*.jar"/>
        <exclude name="lib/hamcrest*.jar"/>
        <include name="extensions/**"/>
      </fileset>
      <fileset dir="${src}">
        <include name="Squiggle.icns"/>
      </fileset>
    </copy>
    <copy todir="${app}/Contents/Resources/lib">
      <fileset dir="${lib}">
        <include name="LICENSE.*.txt"/>
        <include name="README.*.txt"/>
      </fileset>
    </copy>
    <copy todir="${app}/Contents/Resources/extensions">
      <fileset dir="${resources}/${package-prefix}/extensions">
        <include name="README.txt"/>
      </fileset>
    </copy>
  </target>

  <target name="bundle-script" depends="init, determine-svn-revision">
<!--     <copy file="${src}/make-squiggle-app.sh.template"
          tofile="${build}/lib/make-squiggle-app.sh">
      <filterset>
        <filter token="VERSION" value="${completeVersion}"/>
        <filter token="YEAR" value="${year}"/>
      </filterset>
    </copy>
    <chmod perm="a+x" file="${build}/lib/make-squiggle-app.sh"/> -->
  </target>

  <!-- Compilation ........................................................ -->
  <target name="compiletest" depends="init, compile"
          description="Compiles the tests infrastructure source files">
    <mkdir dir="${dest}"/>

    <echo message="debug ${debug}, optimize ${optimize}, deprecation ${deprecation}"/>

    <javac source="${javac.source}" target="${javac.target}" destdir="${dest}"  deprecation="${deprecation}" 
           debug="${debug}" optimize="${optimize}" encoding="UTF-8">
      <src path="${testsrc}"/>
      <src path="batik-test/src/main/java"/>
      <src path="batik-test-svg/src/main/java"/>
      <src path="batik-test-swing/src/main/java"/>
      <src path="batik-util/src/test/java"/>
      <exclude name="org/apache/batik/util/*TestCases.java"/>
      <exclude name="org/apache/batik/util/*TestSuite.java"/>
      <classpath>
        <pathelement location="${dest}"/>
        <path refid="libs-classpath"/>
        <path refid="libs-build-classpath"/>
      </classpath>
    </javac>
  </target>

  <!-- Builds Jar Files needed for test purposes. Note that compilation of jars is done -->
  <!-- in a different directory than the usual 'classes' directory ({$dest}).           -->
  <!-- Note that this is needed to avoid having the class files in the classes          -->
  <!-- subdirectory, which interferes with the tests, because classes in that directory -->
  <!-- are loaded first in the development version.                                     -->
  <target name="testjars" depends="security2.jar, IWasLoaded.jar, IWasLoadedToo.jar, JarCheckPermissionsGranted.jar, JarCheckPermissionsDenied.jar, java-binding.jar"/>

  <target name="compiletestjars" depends="init, compile"
          description="Compiles the source files for the samples scripts and the test-resources">
    <mkdir dir="${testresources}/classes"/>
    <mkdir dir="${samples}/tests/resources/java/classes"/>

    <echo message="debug ${debug}, optimize ${optimize}, deprecation ${deprecation}"/>

    <javac source="${javac.source}" target="${javac.target}" srcdir="${samples}/tests/resources/java/sources" destdir="${samples}/tests/resources/java/classes"  deprecation="${deprecation}" 
           debug="${debug}" optimize="${optimize}" encoding="UTF-8">
      <classpath>
        <pathelement location="${dest}"/>
        <pathelement location="${samples}/tests/resources/java/classes"/>
        <path refid="libs-classpath"/>
        <path refid="libs-build-classpath"/>
      </classpath>
    </javac>

    <javac source="${javac.source}" target="${javac.target}" srcdir="${testresources}" destdir="${testresources}/classes"  deprecation="${deprecation}" 
           debug="${debug}" optimize="${optimize}" encoding="UTF-8">
      <classpath>
        <pathelement location="${dest}"/>
        <pathelement location="${testresources}/classes"/>
        <path refid="libs-classpath"/>
        <path refid="libs-build-classpath"/>
      </classpath>
    </javac>
  </target>

  <target name="security2.jar" depends="init, compiletestjars">
    <jar manifest="${samples}/tests/resources/java/resources/com/untrusted/script/security2.mf"
         jarfile="samples/tests/spec/scripting/security2.jar">
      <fileset dir="${samples}/tests/resources/java/classes">
        <include name="com/untrusted/script/**/*.class"/>
      </fileset>
    </jar>
  </target>

  <target name="IWasLoaded.jar" depends="init, compiletestjars" 
          unless="IWasLoadedUpToDate">
    <jar manifest="${testresources}/org/apache/batik/bridge/IWasLoaded.mf"
         jarfile="${testresources}/org/apache/batik/bridge/IWasLoaded.jar">
      <fileset dir="${testresources}/classes">
        <include name="org/apache/batik/bridge/IWasLoaded.class"/>
        <include name="org/apache/batik/bridge/IWasLoaded$*.class"/>
      </fileset>
    </jar>
  </target>

  <target name="IWasLoadedToo.jar" depends="init, compiletestjars" 
          unless="IWasLoadedTooUpToDate">
    <jar manifest="${testresources}/org/apache/batik/bridge/IWasLoadedToo.mf"
         jarfile="${testresources}/org/apache/batik/bridge/IWasLoadedToo.jar">
      <fileset dir="${testresources}/classes">
        <include name="org/apache/batik/bridge/IWasLoadedToo.class"/>
        <include name="org/apache/batik/bridge/IWasLoadedToo$*.class"/>
      </fileset>
    </jar>
  </target>

  <target name="JarCheckPermissionsDenied.jar" depends="init, compiletestjars">
    <jar manifest="${testresources}/org/apache/batik/bridge/JarCheckPermissionsDenied.mf"
         jarfile="${testresources}/org/apache/batik/bridge/JarCheckPermissionsDenied.jar">
      <fileset dir="${testresources}/classes">
        <include name="org/apache/batik/bridge/JarCheckPermissionsDenied*.class"/>
      </fileset>
    </jar>
  </target>

  <target name="JarCheckPermissionsGranted.jar" depends="init, compiletestjars">
    <jar manifest="${testresources}/org/apache/batik/bridge/JarCheckPermissionsGranted.mf"
         jarfile="${testresources}/org/apache/batik/bridge/JarCheckPermissionsGranted.jar">
      <fileset dir="${testresources}/classes">
        <include name="org/apache/batik/bridge/JarCheckPermissionsGranted*.class"/>
      </fileset>
    </jar>
  </target>

  <target name="java-binding.jar" depends="init, compiletestjars">
    <jar manifest="${samples}/tests/resources/java/resources/com/test/script/java-binding.mf"
         jarfile="${samples}/tests/spec/scripting/java-binding.jar">
      <fileset dir="${samples}/tests/resources/java/classes">
        <include name="com/test/script/EventListenerInitializerImpl*.class"/>
      </fileset>
    </jar>
  </target>

  <target name="record-svn-revision" depends="determine-svn-revision"
          if="svn-revision-determined">
    <echo message="${svn-revision-number}" file="svn-revision"/>
  </target>

  <target name="determine-svn-revision"
          depends="determine-svn-revision-svn-info,
                   determine-svn-revision-transform,
                   determine-svn-revision-from-file,
                   determine-svn-revision-set"/>

  <target name="determine-svn-revision-svn-info" depends="init">
    <dirset id="dirs" dir="${basedir}">
      <include name="batik-anim/src/main/java/${package-prefix}/**"/>
      <include name="batik-awt-util/src/main/java/${package-prefix}/**"/>
      <include name="batik-bridge/src/main/java/${package-prefix}/**"/>
      <include name="batik-codec/src/main/java/${package-prefix}/**"/>
      <include name="batik-constants/src/main/java/${package-prefix}/**"/>
      <include name="batik-css/src/main/java/${package-prefix}/**"/>
      <include name="batik-dom/src/main/java/${package-prefix}/**"/>
      <include name="batik-ext/src/main/java/${package-prefix}/**"/>
      <include name="batik-extension/src/main/java/${package-prefix}/**"/>
      <include name="batik-gui-util/src/main/java/${package-prefix}/**"/>
      <include name="batik-gvt/src/main/java/${package-prefix}/**"/>
      <include name="batik-i18n/src/main/java/${package-prefix}/**"/>
      <include name="batik-parser/src/main/java/${package-prefix}/**"/>
      <include name="batik-rasterizer/src/main/java/${package-prefix}/**"/>
      <include name="batik-rasterizer-ext/src/main/java/${package-prefix}/**"/>
      <include name="batik-script/src/main/java/${package-prefix}/**"/>
      <include name="batik-slideshow/src/main/java/${package-prefix}/**"/>
      <include name="batik-squiggle/src/main/java/${package-prefix}/**"/>
      <include name="batik-svg-dom/src/main/java/${package-prefix}/**"/>
      <include name="batik-svgbrowser/src/main/java/${package-prefix}/**"/>
      <include name="batik-svggen/src/main/java/${package-prefix}/**"/>
      <include name="batik-svgpp/src/main/java/${package-prefix}/**"/>
      <include name="batik-svgrasterizer/src/main/java/${package-prefix}/**"/>
      <include name="batik-swing/src/main/java/${package-prefix}/**"/>
      <include name="batik-transcoder/src/main/java/${package-prefix}/**"/>
      <include name="batik-ttf2svg/src/main/java/${package-prefix}/**"/>
      <include name="batik-util/src/main/java/${package-prefix}/**"/>
      <include name="batik-xml/src/main/java/${package-prefix}/**"/>
    </dirset>
    <pathconvert refid="dirs" pathsep=" " property="svn-info-dirs"/>
    <exec executable="svn" output="svn-info.xml"
          resultproperty="svn-info-result" failifexecutionfails="false">
      <arg line="info --xml . ${svn-info-dirs}"/>
    </exec>
    <condition property="should-transform-svn-info">
      <equals arg1="${svn-info-result}" arg2="0"/>
    </condition>
  </target>

  <target name="determine-svn-revision-transform" depends="init"
          if="should-transform-svn-info">
    <java fork="yes" classname="org.apache.xalan.xslt.Process"
          outputproperty="svn-revision-number"
          errorproperty="svn-revision-transform-error"
          resultproperty="svn-revision-transform-result">
      <classpath>
        <path refid="libs-build-classpath"/>
      </classpath>
      <arg line="-in svn-info.xml -xsl ${lib}/build/svn-info-revision.xsl"/>
    </java>
    <condition property="svn-revision-determined">
      <equals arg1="${svn-revision-transform-result}" arg2="0"/>
    </condition>
  </target>

  <target name="determine-svn-revision-from-file"
          unless="svn-revision-determined">
    <loadfile property="svn-revision-number" srcFile="svn-revision"
              failonerror="false"/>
    <condition property="svn-revision-determined">
      <not>
        <equals arg1="${svn-revision-suffix-string}" arg2=""/>
      </not>
    </condition>
  </target>

  <target name="determine-svn-revision-set"
          if="svn-revision-determined">
    <property name="svn-revision-suffix" value="+r${svn-revision-number}"/>
    <delete file="svn-info.xml" failonerror="false"/>
  </target>


  <target name="compile-prepare" depends="init" unless="compile-prepare.done">
    <mkdir dir="${dest}"/>
    <echo message="debug ${debug}, optimize ${optimize}, deprecation ${deprecation}"/>
    <property name="compile-prepare.done" value="true"/>
  </target>

  <target name="compile-copy-resources" depends="init, compile-prepare" unless="compile-copy-resources.done">
    <property name="compile-copy-resources.done" value="true"/>
    <copy todir="${dest}">
      <fileset dir="batik-anim/src/main/resources">
        <include name="**"/>
      </fileset>
      <fileset dir="batik-awt-util/src/main/resources">
        <include name="**"/>
      </fileset>
      <fileset dir="batik-bridge/src/main/resources">
        <include name="**"/>
      </fileset>
      <fileset dir="batik-codec/src/main/resources">
        <include name="**"/>
      </fileset>
      <fileset dir="batik-css/src/main/resources">
        <include name="**"/>
      </fileset>
      <fileset dir="batik-dom/src/main/resources">
        <include name="**"/>
      </fileset>
<!--       <fileset dir="batik-ext/src/main/resources">
        <include name="**"/>
      </fileset> -->
      <fileset dir="batik-extension/src/main/resources">
        <include name="**"/>
      </fileset>
      <fileset dir="batik-gui-util/src/main/resources">
        <include name="**"/>
      </fileset>
<!--       <fileset dir="batik-gvt/src/main/resources">
        <include name="**"/>
      </fileset> -->
      <fileset dir="batik-parser/src/main/resources">
        <include name="**"/>
      </fileset>
<!--       <fileset dir="batik-rasterizer/src/main/resources">
        <include name="**"/>
      </fileset> -->
<!--       <fileset dir="batik-rasterizer-ext/src/main/resources">
        <include name="**"/>
      </fileset> -->
      <fileset dir="batik-script/src/main/resources">
        <include name="**"/>
      </fileset>
<!--       <fileset dir="batik-slideshow/src/main/resources">
        <include name="**"/>
      </fileset> -->
<!--       <fileset dir="batik-squiggle/src/main/resources">
        <include name="**"/>
      </fileset> -->
      <fileset dir="batik-svg-dom/src/main/resources">
        <include name="**"/>
      </fileset>
      <fileset dir="batik-svgbrowser/src/main/resources">
        <include name="**"/>
      </fileset>
      <fileset dir="batik-svggen/src/main/resources">
        <include name="**"/>
      </fileset>
      <fileset dir="batik-svgpp/src/main/resources">
        <include name="**"/>
      </fileset>
      <fileset dir="batik-svgrasterizer/src/main/resources">
        <include name="**"/>
      </fileset>
      <fileset dir="batik-swing/src/main/resources">
        <include name="**"/>
      </fileset>
      <fileset dir="batik-transcoder/src/main/resources">
        <include name="**"/>
      </fileset>
<!--       <fileset dir="batik-ttf2svg/src/main/resources">
        <include name="**"/>
      </fileset> -->
      <fileset dir="batik-util/src/main/resources">
        <include name="**"/>
      </fileset>
      <fileset dir="batik-xml/src/main/resources">
        <include name="**"/>
      </fileset>
    </copy>
  </target>

  <target name="compile" depends="init, compile-prepare, compile-copy-resources" unless="compile.done">
    <javac source="${javac.source}" target="${javac.target}" destdir="${dest}" deprecation="${deprecation}" 
           debug="${debug}" optimize="${optimize}" encoding="UTF-8"
           includeAntRuntime="true">
      <src path="batik-anim/src/main/java"/>
      <src path="batik-awt-util/src/main/java"/>
      <src path="batik-bridge/src/main/java"/>
      <src path="batik-codec/src/main/java"/>
      <src path="batik-constants/src/main/java"/>
      <src path="batik-css/src/main/java"/>
      <src path="batik-dom/src/main/java"/>
      <src path="batik-ext/src/main/java"/>
      <src path="batik-extension/src/main/java"/>
      <src path="batik-gui-util/src/main/java"/>
      <src path="batik-gvt/src/main/java"/>
      <src path="batik-i18n/src/main/java"/>
      <src path="batik-parser/src/main/java"/>
      <!-- <src path="batik-rasterizer/src/main/java"/> -->
      <!-- <src path="batik-rasterizer-ext/src/main/java"/> -->
      <src path="batik-script/src/main/java"/>
      <src path="batik-slideshow/src/main/java"/>
      <!-- <src path="batik-squiggle/src/main/java"/> -->
      <src path="batik-svg-dom/src/main/java"/>
      <src path="batik-svgbrowser/src/main/java"/>
      <src path="batik-svggen/src/main/java"/>
      <src path="batik-svgpp/src/main/java"/>
      <src path="batik-svgrasterizer/src/main/java"/>
      <src path="batik-swing/src/main/java"/>
      <src path="batik-transcoder/src/main/java"/>
      <src path="batik-ttf2svg/src/main/java"/>
      <src path="batik-util/src/main/java"/>
      <src path="batik-xml/src/main/java"/>
      <classpath refid="libs-classpath"/>
      <exclude name="**/*.html"/>
      <exclude name="**/rhino/*"   unless="rhino.present"/>      
      <exclude name="**/jpython/*" unless="jpython.present"/>
      <exclude name="**/jacl/*"    unless="jacl.present"/>
      <exclude name="${package-prefix}/ext/awt/image/codec/jpeg/*"
               unless="sun-codecs.present"/>
      <exclude name="${package-prefix}/ext/awt/image/codec/tiff/*"
               unless="sun-codecs.present"/>
    </javac>
    <property name="compile.done" value="true"/>
  </target>

  <target name="clean-compile" depends="init"
          description="Cleans the files generated by compile">
    <delete dir="${dest}"/>
  </target>

  <target name="clean-apache" depends="init"
          description="Cleans the Apache files generated by compile">
    <delete dir="${dest}/org/apache"/>
  </target>

  <target name="clean-test" depends="init"
          description="Cleans files generated by running tests">
    <delete file="${samples}/tests/spec/scripting/security2.jar"/>
    <delete file="${samples}/tests/spec/scripting/java-binding.jar"/>
    <delete file="${samples}/anne.pdf"/>
    <delete file="${samples}/anne.png"/>
    <delete dir="${test-references}" includes="**/candidate-reference/**" includeemptydirs="true"/>
    <delete dir="${test-references}" includes="**/candidate-reference" includeemptydirs="true"/>
    <delete dir="${test-references}" includes="**/candidate-variation/**" includeemptydirs="true"/>
    <delete dir="${test-references}" includes="**/candidate-variation" includeemptydirs="true"/>
    <delete dir="${test-references}" includes="${package-prefix}/ext/awt/geom/candidate" includeemptydirs="true"/>
    <delete dir="${test-references}" includes="${package-prefix}/ext/awt/geom/variation" includeemptydirs="true"/>
    <delete dir="${test-references}" includes="${package-prefix}/gvt/candidate" includeemptydirs="true"/>
    <delete dir="${test-references}" includes="${package-prefix}/gvt/variation" includeemptydirs="true"/>
    <delete dir="${test-references}" includes="${package-prefix}/svggen/candidate-ref/**" includeemptydirs="true"/>
    <delete dir="${test-references}" includes="${package-prefix}/transcoder/wmf/candidate/**" includeemptydirs="true"/>
    <delete dir="${test-resources}" includes="**/JarCheckPermissions*.jar"/>
    <delete file="${test-resources}/${package-prefix}/apps/rasterizer/invalidSVG.png"/>
    <delete file="${test-resources}/${package-prefix}/bridge/IWasLoaded.jar"/>
    <delete file="${test-resources}/${package-prefix}/bridge/IWasLoadedToo.jar"/>
    <delete dir="${test-resources}/classes"/>
    <delete dir="${samples}/tests/resources/java/classes"/>
    <delete dir="${test-reports}"/>
  </target>


  <!-- Jars ............................................................... -->
  <target name="prepare-build" depends="init, determine-svn-revision">
    <mkdir dir="${build}"/>
    <mkdir dir="${build}/docs"/>
    <mkdir dir="${build}/lib"/>
  </target>

  <!-- Generates all the jars except all-jar -->
  <target name="jars" depends="init">
    <copy todir="${build}/lib">
      <fileset dir="${lib}">
        <include name="*.jar"/>
      </fileset>
    </copy>
    <available file="batik-all/target/batik-all-${version}.jar" property="batik-all.exists" />
    <fail message="Run 'mvn clean install' first" unless="batik-all.exists" />
    <copy todir="${build}/lib" flatten="true">
      <fileset dir=".">
        <include name="*/target/*.jar"/>
        <exclude name="*/target/batik-rasterizer-*.jar"/>
        <exclude name="*/target/batik-slideshow-*.jar"/>
        <exclude name="*/target/batik-squiggle-*.jar"/>
        <exclude name="*/target/batik-svgpp-*.jar"/>
        <exclude name="*/target/batik-ttf2svg-*.jar"/>
      </fileset>
    </copy>
    <copy todir="${build}/extensions" flatten="true">
      <fileset dir=".">
        <include name="*/target/batik-rasterizer-ext-*.jar"/>
        <include name="*/target/batik-squiggle-ext-*.jar"/>
      </fileset>
    </copy>
    <copy todir="${build}" flatten="true">
      <fileset dir=".">
        <include name="*/target/batik-rasterizer-${version}.jar"/>
        <include name="*/target/batik-slideshow-${version}.jar"/>
        <include name="*/target/batik-squiggle-${version}.jar"/>
        <include name="*/target/batik-svgpp-${version}.jar"/>
        <include name="*/target/batik-ttf2svg-${version}.jar"/>
      </fileset>
    </copy>    
  </target>


  <!-- All batik in a single jar (dependencies: none) -->
  <target name="all-jar" depends="mvn-jars,init, copy-shared-resources, compile, prepare-build"
          description="Creates a combined JAR file of the Batik libraries in ${build}/lib">
    <jar jarfile="${build}/lib/${project}-all-${completeVersion}.jar">
      <manifest>
        <attribute name="Implementation-Title" value="Batik all-in-one JAR"/>
        <attribute name="Implementation-Version" value="${completeVersion}"/>
        <attribute name="Implementation-Vendor" value="${vendor}"/>
        <attribute name="Build-Id" value="${build.id}"/>
        <attribute name="Main-Class" value="${class-prefix}.apps.svgbrowser.Main"/>
      </manifest>
      <metainf dir="${basedir}" includes="LICENSE,NOTICE"/>
      <fileset dir="${dest}" excludes="**/.svn/">
        <include name="**"/>
      </fileset>
    </jar>
  </target>
  
  <target name="mvn-jars" depends="mvn-jars-unix,mvn-jars-windows" unless="dev">
    <delete failonerror="false">
      <fileset dir="${basedir}/lib">
        <include name="fop-transcoder*.jar"/>
        <include name="rhino*.jar"/>
        <include name="xml*.jar"/>
        <include name="junit*.jar"/>
        <include name="hamcrest*.jar"/>
      </fileset>
    </delete>
    <copy todir="${basedir}/lib">
      <fileset dir="${basedir}/batik-test-old/target/dependency">
        <include name="fop-transcoder*.jar"/>
        <include name="rhino*.jar"/>
        <include name="xml*.jar"/>
        <include name="junit*.jar"/>
        <include name="hamcrest*.jar"/>
      </fileset>
    </copy>
  </target>
  <target name="mvn-jars-unix" if="isUnix" unless="dev">
    <exec executable="mvn" dir="${basedir}" failonerror="true">
      <arg value="clean"/>
      <arg line="${copy.dependencies.arg} dependency:copy-dependencies -DskipTests -B"/>
    </exec>
  </target>
  <target name="mvn-jars-windows" if="isWindows" unless="dev">
    <exec executable="cmd" dir="${basedir}" failonerror="true">
	  <arg value="/c"/>
	  <arg value="mvn"/>    
      <arg value="clean"/>
      <arg line="${copy.dependencies.arg} dependency:copy-dependencies -DskipTests -B"/>
    </exec>
  </target>  

  <!-- Applications ....................................................... -->
  <target name="squiggle" depends="init, compile"
          description="Runs Squiggle - the SVG browser">
    <condition property="squiggle-suffix" value="osx" else="others">
      <os name="Mac OS X"/>
    </condition>
    <antcall target="squiggle-${squiggle-suffix}" inheritRefs="true"/>
  </target>

  <target name="squiggle-osx" depends="appbundle">
    <exec executable="open">
      <arg value="${app}"/>
    </exec>
  </target>

  <target name="squiggle-others">
    <java fork="yes" 
          classname="${class-prefix}.apps.svgbrowser.Main">
<!--          jvm="C:\Documents and Settings\<user>\.netbeans\4.0\modules\profiler-ea-vm\jre\bin\java"> -->
      <classpath>
        <pathelement location="${dest}"/>
        <path refid="libs-classpath"/>
        <pathelement location="resources"/>
      </classpath>
      <arg line="${args}"/> 
      <!-- <jvmarg value="-Xmx512m"/>  <jvmarg value="-Xms64m"/> -->
      <!-- <jvmarg value="-Djava.security.debug=all"/>  
           <jvmarg value="-verbose"/> -->
     <!-- 
      <jvmarg value="-Djava.security.debug=access failure"/> 
      <jvmarg value="-Djava.security.debug=policy"/> 
      <jvmarg value="-Djava.security.manager"/> 
      <jvmarg value="-Djava.security.policy=resources/org/apache/batik/apps/svgbrowser/resources/svgbrowser.policy"/> 
      -->
    </java>
  </target>

  <target name="svgbrowser" depends="squiggle"
          description="Runs Squiggle - the SVG browser"/>

  <target name="svgrasterizer" depends="init, compile"
          description="Runs the SVG rasterizer">
    <java fork="yes"
          classname="${class-prefix}.apps.rasterizer.Main">
      <classpath>
        <pathelement location="${dest}"/>
        <path refid="libs-classpath"/>
        <pathelement location="resources"/>
      </classpath>
<!--      <jvmarg value="-Xmx512m"/>  <jvmarg value="-Xms64m"/>  -->
<!--      <jvmarg value="-Djava.awt.headless=true"/>  -->
      <arg line="${args}"/>
    </java>
  </target>

  <target name="svgpp" depends="init, compile"
          description="Runs the SVG pretty-printer">
    <java fork="yes"
          classname="${class-prefix}.apps.svgpp.Main">
      <classpath>
        <pathelement location="${dest}"/>
        <path refid="libs-classpath"/>
        <pathelement location="resources"/>
      </classpath>
      <arg line="${args}"/>
    </java>
  </target>

  <target name="testdirs" depends="init"
          description="Created directories needed for test suite">

    <mkdir dir="${test-reports}"/>
    <mkdir dir="${test-reports}/style"/>
    <mkdir dir="${test-reports}/images"/>
    <copy todir="${test-reports}/style">
      <fileset dir="${test-resources}/org/apache/batik/test/svg/resources/style"/>
    </copy>
    <copy todir="${test-reports}/images">
      <fileset dir="${test-resources}/org/apache/batik/test/svg/resources/images"/>
    </copy>

    <mkdir dir="${test-references}/samples/candidate-variation"/>
    <mkdir dir="${test-references}/samples/candidate-reference"/>
    <mkdir dir="${test-references}/samples/tests/spec/coordinates/candidate-variation"/>
    <mkdir dir="${test-references}/samples/tests/spec/coordinates/candidate-reference"/>
    <mkdir dir="${test-references}/samples/tests/spec/fonts/candidate-variation"/>
    <mkdir dir="${test-references}/samples/tests/spec/fonts/candidate-reference"/>
    <mkdir dir="${test-references}/samples/tests/spec/masking/candidate-variation"/>
    <mkdir dir="${test-references}/samples/tests/spec/masking/candidate-reference"/>
    <mkdir dir="${test-references}/samples/tests/spec/paints/candidate-variation"/>
    <mkdir dir="${test-references}/samples/tests/spec/paints/candidate-reference"/>
    <mkdir dir="${test-references}/samples/tests/spec/shapes/candidate-variation"/>
    <mkdir dir="${test-references}/samples/tests/spec/shapes/candidate-reference"/>
    <mkdir dir="${test-references}/samples/tests/spec/styling/candidate-variation"/>
    <mkdir dir="${test-references}/samples/tests/spec/styling/candidate-reference"/>
    <mkdir dir="${test-references}/samples/tests/spec/color/candidate-variation"/>
    <mkdir dir="${test-references}/samples/tests/spec/color/candidate-reference"/>
    <mkdir dir="${test-references}/samples/tests/spec/filters/candidate-variation"/>
    <mkdir dir="${test-references}/samples/tests/spec/filters/candidate-reference"/>
    <mkdir dir="${test-references}/samples/tests/spec/linking/candidate-variation"/>
    <mkdir dir="${test-references}/samples/tests/spec/linking/candidate-reference"/>
    <mkdir dir="${test-references}/samples/tests/spec/painting/candidate-variation"/>
    <mkdir dir="${test-references}/samples/tests/spec/painting/candidate-reference"/>
    <mkdir dir="${test-references}/samples/tests/spec/rendering/candidate-variation"/>
    <mkdir dir="${test-references}/samples/tests/spec/rendering/candidate-reference"/>
    <mkdir dir="${test-references}/samples/tests/spec/structure/candidate-variation"/>
    <mkdir dir="${test-references}/samples/tests/spec/structure/candidate-reference"/>
    <mkdir dir="${test-references}/samples/tests/spec/text/candidate-variation"/>
    <mkdir dir="${test-references}/samples/tests/spec/text/candidate-reference"/>
    <mkdir dir="${test-references}/samples/tests/spec/interactivity/candidate-variation"/>
    <mkdir dir="${test-references}/samples/tests/spec/interactivity/candidate-reference"/>
    <mkdir dir="${test-references}/samples/tests/spec/scripting/candidate-variation"/>
    <mkdir dir="${test-references}/samples/tests/spec/scripting/candidate-reference"/>
    <mkdir dir="${test-references}/samples/tests/spec12/filters/candidate-variation"/>
    <mkdir dir="${test-references}/samples/tests/spec12/filters/candidate-reference"/>
    <mkdir dir="${test-references}/samples/tests/spec12/paints/candidate-variation"/>
    <mkdir dir="${test-references}/samples/tests/spec12/paints/candidate-reference"/>
    <mkdir dir="${test-references}/samples/tests/spec12/structure/candidate-variation"/>
    <mkdir dir="${test-references}/samples/tests/spec12/structure/candidate-reference"/>
    <mkdir dir="${test-references}/samples/tests/spec12/structure/opera/candidate-variation"/>
    <mkdir dir="${test-references}/samples/tests/spec12/structure/opera/candidate-reference"/>
    <mkdir dir="${test-references}/samples/tests/spec12/text/candidate-variation"/>
    <mkdir dir="${test-references}/samples/tests/spec12/text/candidate-reference"/>
    <mkdir dir="${test-references}/samples/extensions/candidate-variation"/>
    <mkdir dir="${test-references}/samples/extensions/candidate-reference"/>
    <mkdir dir="${test-references}/samples/extensions/opera/candidate-variation"/>
    <mkdir dir="${test-references}/samples/extensions/opera/candidate-reference"/>
    <mkdir dir="${test-references}/svgbe/candidate-variation"/>
    <mkdir dir="${test-references}/svgbe/candidate-reference"/>
    <mkdir dir="${test-references}/org/apache/batik/transcoder/wmf/candidate"/>
    <mkdir dir="${test-references}/org/apache/batik/svggen/candidate-ref"/>
    <mkdir dir="${test-references}/org/apache/batik/svggen/rendering/candidate-variation"/>
    <mkdir dir="${test-references}/org/apache/batik/svggen/rendering/candidate-reference"/>
    <mkdir dir="${test-references}/org/apache/batik/gvt/candidate"/>
    <mkdir dir="${test-references}/org/apache/batik/gvt/variation"/>
    <mkdir dir="${test-references}/org/apache/batik/ext/awt/geom/candidate"/>
    <mkdir dir="${test-references}/org/apache/batik/ext/awt/geom/variation"/>
    <mkdir dir="${test-references}/org/apache/batik/transcoder/image/candidate-reference"/>
    <mkdir dir="${test-references}/org/apache/batik/transcoder/image/candidate-variation"/>
    <mkdir dir="${test-references}/test-resources/org/apache/batik/test/svg/candidate-variation"/>
    <mkdir dir="${test-references}/test-resources/org/apache/batik/test/svg/candidate-reference"/>

  </target>

  <target name="ttf2svg" depends="init, compile, testdirs"
          description="converts selected glyphs from a True Type Font file to the SVG Font format">
    <java fork="yes"
          classname="${class-prefix}.apps.ttf2svg.Main">
      <classpath>
        <pathelement location="${dest}"/>
        <path refid="libs-classpath"/>
        <pathelement location="resources"/>
      </classpath>
      <arg line="${args}"/>
    </java>
  </target>

  <target name="regard" depends="init, compiletest, testdirs, testjars"
          description="Runs test suite whose file or uri is passed as an input">
    <java fork="yes"
          classname="${class-prefix}.test.xml.XMLTestSuiteRunner">
<!-- Using -Xincgc makes the memory leak tests _much_ more accurate but
     Also slows down the regard run by 3-4x,  In general I suggest running
     just the memory leak tests with -Xincgc, I might also experiment with
     a higher -Xms setting. -->
<!--      <jvmarg value="-Xincgc"/> -->
<!--      <jvmarg value="-Xrunhprof:format=b"/> -->
<!--      <jvmarg value="-Xrunhprof:net=localhost:1234,format=b"/> -->
      <jvmarg value="-Xmx1024m"/>  <jvmarg value="-Xms64m"/>
      <classpath>
        <pathelement location="${dest}"/>
        <path refid="libs-classpath"/>
        <path refid="libs-build-classpath"/>
        <pathelement location="resources"/>
        <pathelement location="test-resources"/>
      </classpath>
      <arg line="test-resources/org/apache/batik/test/regard.xml ${args}"/>
    </java>
  </target>

  <target name="regard.manual" depends="init, compiletest, testdirs, testjars"
          description="Runs test suite whose file or uri is passed as an input">
    <java fork="yes"
          classname="${class-prefix}.test.xml.XMLTestSuiteRunner">
      <classpath>
        <pathelement location="${dest}"/>
        <path refid="libs-classpath"/>
        <path refid="libs-build-classpath"/>
        <pathelement location="resources"/>
        <pathelement location="test-resources"/>
      </classpath>
      <arg line="test-resources/org/apache/batik/test/regardManual.xml ${args}"/>
    </java>
  </target>

  <target name="showpainter" depends="init, compiletest, testdirs"
          description="Runs test suite whose file or uri is passed as an input">
    <java fork="yes"
          classname="${class-prefix}.svggen.JPainterCompare">
      <classpath>
        <pathelement location="${dest}"/>
        <path refid="libs-classpath"/>
        <path refid="libs-build-classpath"/>
        <pathelement location="resources"/>
        <pathelement location="test-resources"/>
      </classpath>
      <arg line="${args}"/>
    </java>
  </target>

  <target name="runtestsuite" depends="init, compiletest, testdirs"
          description="Runs test suite whose file or uri is passed as an input">
    <mkdir dir="${test-reports}"/>
    <java fork="yes"
          classname="${class-prefix}.test.xml.XMLTestSuiteRunner">
      <classpath>
        <pathelement location="${dest}"/>
        <path refid="libs-classpath"/>
        <path refid="libs-build-classpath"/>
        <pathelement location="resources"/>
        <pathelement location="test-resources"/>
      </classpath>
      <arg line="${args}"/>
    </java>
  </target>

  <target name="runtest" depends="init, compiletest, testdirs"
          description="Runs test whose class name is passed as an input">
    <java fork="yes"
          classname="${args}">
      <classpath>
        <pathelement location="${dest}"/>
        <path refid="libs-classpath"/>
        <path refid="libs-build-classpath"/>
        <pathelement location="resources"/>
        <pathelement location="test-resources"/>
      </classpath>
    </java>
  </target>

  <!-- Documentation ...................................................... -->
  <target name="html" depends="javadoc"
          description="Generates the HTML documentation, including javadocs, in ${build}/docs/"/>
  <target name="htmldoc" depends="init"
          description="Generates HTML documentation">
    <mkdir dir="${docs}"/>
    <copy todir="${docs}">
      <fileset dir="${forrest-build}/site" excludes="doap.rdf, download.cgi"/>
    </copy>
  </target>

  <target name="site" depends="site-javadoc, sitedoc"/>
  <target name="sitedoc" depends="init"
          description="Generates the http://xmlgraphics.apache.org/batik/ site">
    <mkdir dir="${site}"/>
    <copy todir="${site}">
      <fileset dir="${forrest-build}/site"/>
    </copy>
  </target>

  <target name="site-javadoc" depends="init, javadoc">
    <mkdir dir="${site}/javadoc"/>
    <copy todir="${site}/javadoc">
      <fileset dir="${docs}/javadoc"/>
    </copy>
  </target>

  <target name="forrest" depends="init">
    <property name="forrest-build.dir" value="${cwd}${file.separator}${forrest-build}"/>
    <exec executable="${forrest.call}">
      <arg line="${forrest.args}"/>
      <arg value="-Dproject.build-dir=${forrest-build.dir}"/>
      <arg value="-Dproject.temp-dir=${forrest-build.dir}${file.separator}tmp"/>
      <arg value="-Dproject.webapp=${forrest-build.dir}${file.separator}webapp"/>
    </exec>
    <delete dir="${forrest-build}/tmp"/>
    <!-- Ideally Forrest would put its log files in ${forrest-build}, but it
         insists on creating a directory called 'build' for these. -->
    <delete dir="build"/>
  </target>

  <target name="javadocs" depends="javadoc"/>
  <target name="javadoc" depends="init">
    <mkdir dir="${docs}/javadoc"/>
    <javadoc packagenames="${class-prefix}.*,
                           org.xml.*,
                           org.w3c.css.*,
                           org.w3c.dom.*"
             excludepackagenames="${javadoc-exclusions}"
             maxmemory="512m"
             failonerror="yes"
             destdir="${docs}/javadoc"
             encoding="UTF-8"
             docencoding="UTF-8"
             author="false"
             version="false"
             use="true"
             splitindex="true"
             windowtitle="${Project} Javadoc"
             doctitle="${Project} API Specification ${completeVersion}"
             bottom="Copyright &#169; ${year} &lt;a href='http://www.apache.org/'&gt;Apache Software Foundation&lt;/a&gt;. All Rights Reserved."
             sourcepathref="source.files">
      <arg value="-notimestamp"/>
      <sourcepath path="${src}"/>
      <classpath refid="libs-classpath"/>
      <link href="${dom.javadoc}"/>
      <link href="${jdk.javadoc}"/>
      <link href="${rhino.javadoc}"/>
    </javadoc>
  </target>

  <target name="prepare-publish" depends="init">
    <mkdir dir="${site}"/>
    <mkdir dir="${forrest-build}"/>
    <exec executable="svn" dir="${site}" output="${forrest-build}/publish.info"
          failonerror="false">
      <arg value="info"/>
    </exec>
    <loadfile srcfile="${forrest-build}/publish.info" property="publish.info">
      <filterchain>
        <linecontains>
          <contains value="URL:"/>
        </linecontains>
        <tokenfilter>
          <replacestring from="URL: " to=""/>
        </tokenfilter>
        <striplinebreaks/>
      </filterchain>
    </loadfile>
    <delete file="${forrest-build}/publish.info"/>
    <condition property="publish-checkout-task" value="prepare-publish-up" else="prepare-publish-co">
      <equals arg1="${publish.info}" arg2="${deploy.svn.url}"/>
    </condition>
    <antcall target="${publish-checkout-task}"/>
  </target>

  <target name="prepare-publish-up">
    <exec executable="svn" dir="${site}" failonerror="true">
      <arg value="update"/>
    </exec>
  </target>

  <target name="prepare-publish-co">
    <exec executable="svn" dir="." failonerror="true">
      <arg value="checkout"/>
      <arg value="${deploy.svn.url}"/>
      <arg value="${site}"/>
    </exec>
  </target>

  <target name="do-publish" depends="init">
    <property name="deploy.svn.svn-filestoadd" location="${forrest-build}/publish.toadd"/>
    <exec executable="svn" dir="${site}" output="${deploy.svn.svn-filestoadd}"
          failonerror="true">
      <arg value="status"/>
    </exec>
    <replace file="${deploy.svn.svn-filestoadd}" token="?      " value=""/>
    <replace file="${deploy.svn.svn-filestoadd}" token="M      " value=""/>
    <exec executable="svn" dir="${site}" failonerror="true">
      <arg value="add"/>
      <arg value="--targets"/>
      <arg value="${deploy.svn.svn-filestoadd}"/>
    </exec>
    <exec executable="svn" dir="${site}" failonerror="true">
      <arg value="commit"/>
      <arg value="-m"/>
      <arg value="Automatic publish"/>
    </exec>
    <delete file="${forrest-build}/publish.toadd}"/>
    <echo message=""/>
    <echo message="Site has been committed to .../repos/asf/xmlgraphics/site/deploy/batik/."/>
    <echo message=""/>
    <echo message="Don't forget to run 'svn up' from /www/xmlgraphics.apache.org/batik on"/>
    <echo message="people.apache.org now."/>
  </target>

  <target name="publishdoc" depends="prepare-publish,sitedoc,do-publish"
          description="Generates the http://xmlgraphics.apache.org/batik/ site without the javadocs and commits it to SVN"/>

  <target name="publish" depends="prepare-publish,site,do-publish"
          description="Generates the http://xmlgraphics.apache.org/batik/ site including the javadocs and commits it to SVN"/>

  <target name="clean-docs" depends="init">
    <delete dir="${forrest-build}"/>
    <delete dir="${docs}"/>
    <delete dir="${site}"/>
    <delete dir="build"/>  <!-- In case it's left behind by Forrest. -->
  </target>

  <!-- Generates splash screens for the browser ........................... -->

  <target name="splash" depends="init, compile" 
          description="Updates browser splash screen">
    <java fork="yes"
          classname="${class-prefix}.apps.rasterizer.Main">
      <classpath>
        <pathelement location="${dest}"/>
        <path refid="libs-classpath"/>
        <pathelement location="resources"/>
      </classpath>
      <arg line="${resources}/org/apache/batik/apps/svgbrowser/resources/squiggle.svg"/>
    </java>
  </target>

  <target name="jarDependImg" depends="init, compile"
          description="Updates jarDependImg PNG">
    <java fork="yes"
          classname="${class-prefix}.apps.rasterizer.Main">
      <classpath>
        <pathelement location="${dest}"/>
        <path refid="libs-classpath"/>
        <pathelement location="resources"/>
      </classpath>
      <arg line="documentation-sources/resources/images/jarDependImg.source.svg -d documentation-sources/resources/images/jarDependImg.png"/>
    </java>
  </target>

  <!-- Cleans everything .................................................. -->
  <target name="clean"
          depends="init, clean-compile, clean-docs, clean-test, clean-shared-resources"
          description="Cleans everything">
    <delete dir="${build}"/>
    <delete file="${project}-bin-${completeVersion}.zip"/>
    <delete file="${project}-docs-${completeVersion}.zip"/>
    <delete file="${project}-src-${completeVersion}.zip"/>
    <delete file="${project}-bin-${completeVersion}.tar.gz"/>
    <delete file="${project}-docs-${completeVersion}.tar.gz"/>
    <delete file="${project}-src-${completeVersion}.tar.gz"/>
  </target>

  <target name="junit" depends="init, compiletest, testdirs">
    <property name="junit.reports.dir" value="${build}/test-reports"/>   
    <path id="standard-junit-classpath">
        <pathelement location="${dest}"/>
        <path refid="libs-classpath"/>
        <path refid="libs-build-classpath"/>
        <pathelement location="resources"/>
        <pathelement location="test-resources"/>
    </path>               
    <mkdir dir="${junit.reports.dir}"/>
    <junit dir="${basedir}" haltonfailure="yes" fork="true" forkmode="once" printsummary="yes" showoutput="true">
      <sysproperty key="jawa.awt.headless" value="true"/>
      <formatter type="brief" usefile="false"/>
      <formatter type="plain" usefile="true"/>
      <formatter type="xml" usefile="true"/>
      <classpath>
        <path refid="standard-junit-classpath"/>
      </classpath>
      <assertions>
        <enable/>
      </assertions>
      <batchtest todir="${junit.reports.dir}">
        <fileset dir="classes" includes="**/*TestCase.class"/>
      </batchtest>
    </junit>
  </target>

  <target name="checkstyle" depends="init" description="Runs Checkstyle for a code quality report">
    <property name="checkstyle.location" value="lib/checkstyle-5.6-all.jar" />
    <property name="checkstyle.config" value="checkstyle.xml" />
    <path id="checkstyle-classpath">
      <pathelement location="${checkstyle.location}"/>
    </path>
    <taskdef name="checkstyle" classname="com.puppycrawl.tools.checkstyle.CheckStyleTask" classpathref="checkstyle-classpath"/>
    <mkdir dir="${build}"/>
    <checkstyle config="${checkstyle.config}" failonviolation="true" maxWarnings="0">
      <classpath>
        <path refid="checkstyle-classpath"/>
      </classpath>
      <fileset dir="." includes="**/*.java"/>
      <formatter type="xml" toFile="${build}/report_checkstyle.xml"/>
      <formatter type="plain"/>
    </checkstyle>
  </target>  
</project><|MERGE_RESOLUTION|>--- conflicted
+++ resolved
@@ -83,13 +83,8 @@
     </tstamp>
     <property name="Project"            value="Apache Batik" />
     <property name="project"            value="batik" />
-<<<<<<< HEAD
-    <property name="year"               value="2022" />
-    <property name="version"            value="1.16" />
-=======
     <property name="year"               value="2024" />
     <property name="version"            value="1.18" />
->>>>>>> 0c2fe33a
     <property name="revisionType"       value="" />
     <property name="revisionNumber"     value="" />
     <property name="completeVersion"    value="${version}${revisionType}${revisionNumber}" />
@@ -135,14 +130,14 @@
     <property name="build.site-dir"     value="${site}"/>
     
     <property name="copy.dependencies.arg" value=""/>
-    
+
     <condition property="isWindows">
       <os family="windows" />
     </condition>
     <condition property="isUnix">
       <os family="unix" />
-    </condition>    
-    
+    </condition>
+
     <path id="source.files">
         <pathelement path="batik-anim/src/main/java"/>
         <pathelement path="batik-awt-util/src/main/java"/>
@@ -1166,7 +1161,7 @@
       </fileset>
     </jar>
   </target>
-  
+
   <target name="mvn-jars" depends="mvn-jars-unix,mvn-jars-windows" unless="dev">
     <delete failonerror="false">
       <fileset dir="${basedir}/lib">
@@ -1196,11 +1191,11 @@
   <target name="mvn-jars-windows" if="isWindows" unless="dev">
     <exec executable="cmd" dir="${basedir}" failonerror="true">
 	  <arg value="/c"/>
-	  <arg value="mvn"/>    
+	  <arg value="mvn"/>
       <arg value="clean"/>
       <arg line="${copy.dependencies.arg} dependency:copy-dependencies -DskipTests -B"/>
     </exec>
-  </target>  
+  </target>
 
   <!-- Applications ....................................................... -->
   <target name="squiggle" depends="init, compile"
