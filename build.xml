<!--

   Copyright 2000-2005  The Apache Software Foundation 

   Licensed under the Apache License, Version 2.0 (the "License");
   you may not use this file except in compliance with the License.
   You may obtain a copy of the License at

       http://www.apache.org/licenses/LICENSE-2.0

   Unless required by applicable law or agreed to in writing, software
   distributed under the License is distributed on an "AS IS" BASIS,
   WITHOUT WARRANTIES OR CONDITIONS OF ANY KIND, either express or implied.
   See the License for the specific language governing permissions and
   limitations under the License.

-->
<!--


              A p a c h e   B a t i k   B u i l d   S y s t e m



Build Tools
..............................................................................

The Batik build system is based on Apache Ant, which is a Java building tool
used in Apache projects.
For more information refer to "http://jakarta.apache.org/ant/".

The distribution contains a precompiled version of Ant.

The only thing that you have to make sure, is that the "JAVA_HOME" environment
property should be set to match the JVM you want to use. 

If you are going to be doing development you may want to create a file
called 'build.properties' with the line 'debug=on' in it.  This will 
turn on the generation of debugging information when compiling Batik.

Building Instructions
..............................................................................

First, make sure your current working directory is where this file is located.
Then type:

  [unix]  ./build.sh compile
  [win32] .\build.bat compile

This action will compile the sources to the 'classes' directory.

You can now launch the SVG browser by typing:

  [unix]  ./build.sh squiggle
  [win32] .\build.bat squiggle


Build Targets
..............................................................................

To display the available targets type:

  [unix]  ./build.sh  help
  [win32] .\build.bat help

 
 $Id$

-->

<project default="help" basedir=".">

  <!-- Initializations .................................................... -->
  <target name="init-args" unless="args">
    <property name="args" value=""/>
  </target>

  <target name="init" depends="init-args">
    <tstamp/>
    <property name="Project"            value="Batik"/>
    <property name="project"            value="batik"/>
    <property name="year"               value="2005"/>
    <property name="version"            value="1.6"/>
    <property name="revisionType"       value=""/>
    <property name="revisionNumber"     value=""/>

    <property file="build.properties"/>
    <property name="debug"              value="off"/>
    <property name="optimize"           value="on"/>
    <property name="deprecation"        value="on"/>

    <property name="src"                value="sources"/>
    <property name="resources"          value="resources"/>
    <property name="testsrc"            value="test-sources"/>
    <property name="testresources"      value="test-resources"/>
    <property name="dest"               value="classes"/>
    <property name="build"              value="${project}-${version}"/>
    <property name="docs"               value="${build}/docs"/>
    <property name="lib"                value="lib"/>
    <property name="samples"            value="samples"/>
    <property name="package-prefix"     value="org/apache/${project}"/>

    <property name="class-prefix"       value="org.apache.${project}"/>

    <property name="xdocs"              value="xdocs"/>
    <property name="skins"              value="xdocs/skins"/>
    <property name="stylebook-class"    value="org.apache.stylebook.StyleBook"/>
    <property name="javadoc-exclusions" value=""/>

    <property name="site"               value="../xml-site/targets/${project}"/>
    <property name="site-skin"          value="${skins}/xml.apache.org/"/>
    <property name="print-skin"         value="${skins}/printer/"/>

    <property name="test-reports"       value="test-reports" />
    <property name="test-references"    value="test-references" />
    <property name="test-resources"     value="test-resources" />

    <available property="rhino.present" classname="org.mozilla.javascript.Context">
      <classpath refid="libs-classpath"/>
    </available>
    <available property="jpython.present" classname="org.python.util.PythonInterpreter">
      <classpath refid="libs-classpath"/>
    </available>
    <available property="jacl.present" classname="tcl.lang.Interp">
      <classpath refid="libs-classpath"/>
    </available>
<<<<<<< HEAD
=======
    <available property="jdk14.present" classname="java.lang.CharSequence"/>

    <condition property="src-jdk" value="sources-1.4">
      <equals arg1="${jdk14.present}" arg2="true"/>
    </condition>
    <condition property="src-jdk" value="sources-1.3">
      <not>
        <equals arg1="${jdk14.present}" arg2="true"/>
      </not>
    </condition>
>>>>>>> 038898b1

    <condition property="javadoc-exclusions"
               value="org.apache.batik.script.rhino">
      <not>
        <equals arg1="${rhino.present}" arg2="true"/>
      </not>
    </condition>
    <condition property="javadoc-exclusions"
               value="${javadoc-exclusions},org.apache.batik.script.jpython">
      <not>
        <equals arg1="${jpython.present}" arg2="true"/>
      </not>
    </condition>
    <condition property="javadoc-exclusions"
               value="${javadoc-exclusions},org.apache.batik.script.jacl">
      <not>
        <equals arg1="${jacl.present}" arg2="true"/>
      </not>
    </condition>
  </target>

  <path id="libs-classpath">
    <fileset dir="lib">
      <include name="*.jar"/>
    </fileset>
  </path>

  <path id="libs-build-classpath">
    <fileset dir="lib/build">
      <include name="stylebook*.jar"/>
      <include name="xalan*.jar"/>
    </fileset>
    <fileset dir="lib">
      <include name="xerces*.jar"/>
      <include name="xml-apis-dom3.jar"/>
    </fileset>
  </path>


  <!-- Help ............................................................... -->
  <target name       ="help"
          depends    ="init"
          description="Displays the usage">
    <echo message=""/>
    <echo message="${project} build file"/>
    <echo message=""/>
    <echo message=" Available targets are:"/>
    <echo message=""/>
    <echo message="   dist-zip      --> build the zip distributions"/>
    <echo message="   dist-tgz      --> build the tgz distributions"/>
    <echo message="   compile       --> compiles the source code"/>
    <echo message="   compiletest   --> compiles the tests source code"/>
    <echo message="   squiggle      --> runs Squiggle the SVG browser"/>
    <echo message="   svgbrowser    --> runs Squiggle the SVG browser"/>
    <echo message="   svgrasterizer --> runs the SVG rasterizer"/>
    <echo message="   svgpp         --> runs the SVG pretty-printer"/>
    <echo message="   ttf2svg       --> converts selected glyphs from a True Type"/>
    <echo message="                     Font file to the SVG Font format"/>
    <echo message="   regard        --> runs the regard regression utility"/>
    <echo message="   regard.manual --> runs regard tests that require user"/>
    <echo message="                     interaction."/>
    <echo message="   runtestsuite  --> runs a TestSuite, given an XML test suite"/>
    <echo message="                     document"/>
    <echo message="   runtest       --> runs a test whose class name is given at the command line"/>
    <echo message="   showpainter   --> runs a Painter test instance to check its rendering."/>
    <echo message="   javadoc       --> generates the API documentation"/>
    <echo message="   site          --> generates the site documentation"/>
    <echo message="   sitedoc       --> generates the site documentation without"/>
    <echo message="                     the Javadoc"/>
    <echo message="   html          --> generates the site documentation in"/>
    <echo message="                     ${build}/docs/"/>
    <echo message="   htmldoc       --> generates the site documentation in"/>
    <echo message="                     ${build}/docs/ without the Javadoc"/>
    <echo message="   printerdoc    --> generates the printable documentation in"/>
    <echo message="                     ${build}/docs/print"/>
    <echo message="   clean         --> cleans up the directory"/>
    <echo message="   splash        --> Updates documentation and browser splash screens"/>
    <echo message="   jarDepend     --> Updates jar files dependency image"/>
    <echo message="   all-jar       --> Creates a combined JAR file of the Batik"/>
    <echo message="                     libraries in ${build}/lib"/>
    <echo message=""/>
    <echo message=" See the comments in the build.xml file for more details."/>
    <echo message=""/>
    <echo message=""/>
  </target>

  <!-- Build .............................................................. -->
  <target name="dist-zip" depends="build"/>
  <target name="build" depends="doc-zip, bin-zip, src-zip, jars, html" />

  <target name="doc-zip" depends="init, html">
    <delete dir="${build}/docs/images/BE"/>
    <zip zipfile="${project}-docs-${version}.zip" basedir="${build}"
         includes="docs/javadoc/**"/>
    <delete dir="${build}/docs/javadoc"/>
  </target>

  <target name="bin-zip" depends="jars">
    <copy file="README" todir="${build}"/>
    <copy file="LICENSE" todir="${build}"/>
    <copy file="NOTICE" todir="${build}"/>
    <copy todir="${build}/lib">
       <fileset dir="lib">
           <include name="LICENSE.*.txt"/>
           <include name="README.*.txt"/>
       </fileset>
    </copy>
    <copy todir="${build}/samples">
      <fileset dir="samples"/>
    </copy>
    <zip zipfile="${project}-${version}.zip" basedir="." includes="${build}/**"/> 
  </target>

  <target name="src-zip" depends="init">
    <echo message="xml-${project}"/>
    <zip zipfile="${project}-src-${version}.zip" basedir=".." 
         includes="xml-${project}/**" excludes="xml-${project}/test-references/**">
        <exclude name="xml-${project}/${project}-src-${version}.zip" />
        <exclude name="xml-${project}/${project}-${version}.zip" />
        <exclude name="xml-${project}/${project}-docs-${version}.zip" />
        <exclude name="xml-${project}/classes/**" />
        <exclude name="xml-${project}/test-references/**" />
        <exclude name="xml-${project}/${build}/**" />
    </zip>
  </target>

  <target name="dist-tgz" depends="build-tgz"/>
  <target name="build-tgz" depends="jars, html">
    <delete dir="${build}/docs/images/BE"/>
    <tar tarfile="${project}-docs-${version}.tar" basedir="${build}"
         includes="docs/javadoc/**"/>
    <gzip zipfile="${project}-docs-${version}.tar.gz"
          src="${project}-docs-${version}.tar"/>
    <delete file="${project}-${version}.tar"/>
    <delete dir="${build}/docs/javadoc"/>

    <copy file="README" todir="${build}"/>
    <copy file="LICENSE" todir="${build}"/>
    <copy file="NOTICE" todir="${build}"/>
    <copy todir="${build}/lib">
       <fileset dir="lib">
           <include name="LICENSE.*.txt"/>
           <include name="README.*.txt"/>
       </fileset>
    </copy>
    <copy file="${resources}/${package-prefix}/extensions/README.txt" 
          todir="${build}/extensions"/>
    <copy todir="${build}/samples">
      <fileset dir="samples"/>
    </copy>
    <tar tarfile="${project}-${version}.tar" basedir="." includes="${build}/**"/>
    <gzip zipfile="${project}-${version}.tar.gz" src="${project}-${version}.tar"/>
    <delete file="${project}-docs-${version}.tar"/>

    <cvs cvsRoot=":pserver:anoncvs@cvs.apache.org:/home/cvspublic"
         package="xml-batik"
         dest="xml-${project}"/>
    <tar tarfile="${project}-src-${version}.tar" basedir="." includes="xml-${project}"/>
    <gzip zipfile="${project}-src-${version}.tar.gz"
          src="${project}-src-${version}.tar"/>
    <delete file="${project}-src-${version}.tar"/>
  </target>


  <!-- Compilation ........................................................ -->
  <target name       ="compiletest"
          depends    ="compile"
          description="Compiles the tests infrastructure source files">
    <mkdir dir="${dest}"/>

    <echo message="debug ${debug}, optimize ${optimize}, deprecation ${deprecation}"/>

    <javac srcdir="${testsrc}" destdir="${dest}"  deprecation="${deprecation}" 
           debug="${debug}" optimize="${optimize}" >
      <classpath>
        <pathelement location="${dest}" />
        <path refid="libs-classpath"/>
        <path refid="libs-build-classpath"/>
      </classpath>
    </javac>
  </target>

  <!-- Builds Jar Files needed for test purposes. Note that compilation of jars is done -->
  <!-- in a different directory than the usual 'classes' directory ({$dest}).           -->
  <!-- Note that this is needed to avoid having the class files in the classes          -->
  <!-- subdirectory, which interferes with the tests, because classes in that directory -->
  <!-- are loaded first in the development version.                                     -->
  <target name="testjars" depends="security2.jar, IWasLoaded.jar, IWasLoadedToo.jar, JarCheckPermissionsGranted.jar, JarCheckPermissionsDenied.jar, java-binding.jar" />

  <target name       ="compiletestjars"
          depends    ="compile"
          description="Compiles the source files for the samples scripts and the test-resources">
    <mkdir dir="${testresources}/classes"/>
    <mkdir dir="${samples}/tests/resources/java/classes"/>

    <echo message="debug ${debug}, optimize ${optimize}, deprecation ${deprecation}"/>

    <javac srcdir="${samples}/tests/resources/java/sources" destdir="${samples}/tests/resources/java/classes"  deprecation="${deprecation}" 
           debug="${debug}" optimize="${optimize}" >
      <classpath>
        <pathelement location="${dest}" />
        <pathelement location="${samples}/tests/resources/java/classes" />
        <path refid="libs-classpath"/>
        <path refid="libs-build-classpath"/>
      </classpath>
    </javac>

    <javac srcdir="${testresources}" destdir="${testresources}/classes"  deprecation="${deprecation}" 
           debug="${debug}" optimize="${optimize}" >
      <classpath>
        <pathelement location="${dest}" />
        <pathelement location="${testresources}/classes" />
        <path refid="libs-classpath"/>
        <path refid="libs-build-classpath"/>
      </classpath>
    </javac>
  </target>

  <target name="security2.jar" depends="compiletestjars" >
    <jar manifest="${samples}/tests/resources/java/resources/com/untrusted/script/security2.mf"
         jarfile="samples/tests/spec/scripting/security2.jar">
      <fileset dir="${samples}/tests/resources/java/classes">
        <include name="com/untrusted/script/**/*.class"/>
      </fileset>
    </jar>
  </target>

  <target name="IWasLoaded.jar" depends="compiletestjars" >
    <jar manifest="${testresources}/org/apache/batik/bridge/IWasLoaded.mf"
         jarfile="${testresources}/org/apache/batik/bridge/IWasLoaded.jar">
      <fileset dir="${testresources}/classes">
        <include name="org/apache/batik/bridge/IWasLoaded*.class"/>
      </fileset>
    </jar>
  </target>

  <target name="IWasLoadedToo.jar" depends="compiletestjars" >
    <jar manifest="${testresources}/org/apache/batik/bridge/IWasLoadedToo.mf"
         jarfile="${testresources}/org/apache/batik/bridge/IWasLoadedToo.jar">
      <fileset dir="${testresources}/classes">
        <include name="org/apache/batik/bridge/IWasLoadedToo*.class"/>
      </fileset>
    </jar>
  </target>

  <target name="JarCheckPermissionsDenied.jar" depends="compiletestjars" >
    <jar manifest="${testresources}/org/apache/batik/bridge/JarCheckPermissionsDenied.mf"
         jarfile="${testresources}/org/apache/batik/bridge/JarCheckPermissionsDenied.jar">
      <fileset dir="${testresources}/classes">
        <include name="org/apache/batik/bridge/JarCheckPermissionsDenied*.class"/>
      </fileset>
    </jar>
  </target>

  <target name="JarCheckPermissionsGranted.jar" depends="compiletestjars" >
    <jar manifest="${testresources}/org/apache/batik/bridge/JarCheckPermissionsGranted.mf"
         jarfile="${testresources}/org/apache/batik/bridge/JarCheckPermissionsGranted.jar">
      <fileset dir="${testresources}/classes">
        <include name="org/apache/batik/bridge/JarCheckPermissionsGranted*.class"/>
      </fileset>
    </jar>
  </target>

  <target name="java-binding.jar" depends="compiletestjars" >
    <jar manifest="${samples}/tests/resources/java/resources/com/test/script/java-binding.mf"
         jarfile="${samples}/tests/spec/scripting/java-binding.jar">
      <fileset dir="${samples}/tests/resources/java/classes">
        <include name="com/test/script/EventListenerInitializerImpl*.class"/>
      </fileset>
    </jar>
  </target>


  <target name       ="compile"
          depends    ="init"
          description="Compiles the source files">
    <mkdir dir="${dest}"/>
    <echo message="debug ${debug}, optimize ${optimize}, deprecation ${deprecation}"/>
    <javac destdir="${dest}" deprecation="${deprecation}" 
           debug="${debug}" optimize="${optimize}">
      <src path="${src}"/>
      <src path="${src-jdk}"/>
      <classpath refid="libs-classpath"/>
      <exclude name="**/*.html"/>
      <exclude name="**/rhino/*" unless="rhino.present"/>      
      <exclude name="**/jpython/*" unless="jpython.present"/>
      <exclude name="**/jacl/*" unless="jacl.present"/>
    </javac>
    <javac srcdir="${src-jdk}" destdir="${dest}" deprecation="${deprecation}" 
           debug="${debug}" optimize="${optimize}">
      <classpath refid="libs-classpath"/>
      <exclude name="**/*.html"/>
      <exclude name="**/rhino/*" unless="rhino.present"/>      
      <exclude name="**/jpython/*" unless="jpython.present"/>
      <exclude name="**/jacl/*" unless="jacl.present"/>
    </javac>
  </target>

  <target name="clean-compile"
          depends="init"
          description="Cleans the files generated by compile">
    <delete dir="${dest}"/>
  </target>

  <target name="clean-apache"
          depends="init"
          description="Cleans the Apache files generated by compile">
    <delete dir="${dest}/org/apache"/>
  </target>

  <target name="clean-test"
          depends="init"
	  description="Cleans files generated by running tests">
    <delete file="${samples}/tests/spec/scripting/security2.jar"/>
    <delete file="${samples}/tests/spec/scripting/java-binding.jar"/>
    <delete file="${samples}/anne.pdf"/>
    <delete file="${samples}/anne.png"/>
    <delete file="${testresources}/org/apache/batik/bridge/IWasLoaded.jar"/>
    <delete file="${testresources}/org/apache/batik/bridge/IWasLoadedToo.jar"/>
    <delete file="${testresources}/org/apache/batik/bridge/JarCheckPermissionsDenied.jar"/>
    <delete file="${testresources}/org/apache/batik/bridge/JarCheckPermissionsGranted.jar"/>
  </target>


  <!-- Jars ............................................................... -->
  <target name="prepare-build">
    <mkdir dir="${build}"/>
    <mkdir dir="${build}/docs"/>
    <mkdir dir="${build}/lib"/>
  </target>

  <!-- Generates all the jars except all-jar -->
  <target name="jars" depends="ext-jar,
                               util-jar,
                               awt-util-jar,
                               gui-util-jar,
                               dom-jar,
                               css-jar,
                               svg-dom-jar,
                               gvt-jar,
                               parser-jar,
                               script-jar,
                               transcoder-jar,
                               bridge-jar,
                               swing-jar,
                               extension-jar,
                               xml-jar,
                               root-jar,
                               svg-pp-jar,
                               svggen-jar,
                               svg-slideshow-jar,
                               squiggle-jar,
                               squiggle-ext-jar,
                               rasterizer-jar,
                               rasterizer-ext-jar,
                               ttf2svg-jar">
    <copy todir="${build}/lib">
      <fileset dir="${lib}">
        <include name="*.jar"/>
      </fileset>
    </copy>
  </target>


  <!-- All batik in a single jar (dependencies: none) -->
  <target name="all-jar" depends="compile, prepare-build" description="Creates a combined JAR file of the Batik libraries in ${build}/lib">
    <jar jarfile="${build}/lib/${project}-all.jar">
      <fileset dir="${dest}" excludes="**/CVS">
        <include name="**"/>
      </fileset>
      <fileset dir="${resources}" excludes="${resources}/**/CVS">
        <include name="**"/>
      </fileset>
    </jar>
  </target>


  <!-- All batik in a single jar, without SAX and DOM bindings
       (dependencies: batik-ext.jar) -->
  <target name="libs-jar" depends="compile, prepare-build">
    <jar jarfile="${build}/lib/${project}-libs.jar">
      <fileset dir="${dest}" excludes="**/CVS">
        <include name="org/apache/batik/**"/>
        <include name="org/w3c/css/sac/**"/>
        <include name="org/w3c/dom/smil/**"/>
        <include name="org/w3c/dom/svg/**"/>
        <include name="org/w3c/dom/svg12/**"/>
      </fileset>
      <fileset dir="${resources}" excludes="${resources}/**/CVS">
        <include name="**"/>
      </fileset>
    </jar>
  </target>


  <!-- What is needed to the JSVGCanvas bean in a jar,
       including the XML parser -->
  <target name="bean" depends="compile, prepare-build">
    <mkdir dir="${build}/tmp"/>
    <unjar src="lib/xerces_2_5_0.jar" dest="${build}/tmp"/>
    <jar jarfile="${build}/lib/${project}-bean.jar"
         manifest="${src}/${project}-bean.mf">
      <manifest>
        <attribute name="Implementation-Title" value="Batik Java Bean"/>
        <attribute name="Implementation-Version" value="${version}${revisionType}${revisionNumber}"/>
        <attribute name="Implementation-Vendor" value="Apache Software Foundation (http://xml.apache.org/batik/)"/>
      </manifest>
      <fileset dir="${dest}">
        <include name="org/w3c/**"/>
        <include name="${package-prefix}/bridge/**/*.class"/>
        <include name="${package-prefix}/css/**/*.class"/>
        <include name="${package-prefix}/dom/**/*.class"/>
        <include name="${package-prefix}/ext/**/*.class"/>
        <include name="${package-prefix}/gvt/**/*.class"/>
        <include name="${package-prefix}/i18n/**/*.class"/>
        <include name="${package-prefix}/parser/**/*.class"/>
        <include name="${package-prefix}/script/**/*.class"/>
        <include name="${package-prefix}/swing/**/*.class"/>
        <include name="${package-prefix}/util/*.class"/>
        <include name="${package-prefix}/util/io/*.class"/>
        <include name="${package-prefix}/xml/*.class"/>
      </fileset>
      <fileset dir="${resources}" excludes="${resources}/**/CVS">
        <include name="${package-prefix}/bridge/**"/>
        <include name="${package-prefix}/css/**"/>
        <include name="${package-prefix}/dom/**"/>
        <include name="${package-prefix}/ext/**"/>
        <include name="${package-prefix}/parser/**"/>
        <include name="${package-prefix}/swing/**"/>
        <include name="${package-prefix}/util/resources/**"/>
        <include name="${package-prefix}/util/io/resources/**"/>
      </fileset>
      <fileset dir="${build}/tmp">
        <include name="org/**"/>
      </fileset>
    </jar>
    <delete dir="${build}/tmp"/>
  </target>

  <!-- External packages (dependencies: none) -->
  <target name="ext-jar" depends="compile, prepare-build">
    <jar jarfile="${build}/lib/${project}-ext.jar">
      <fileset dir="${dest}">
        <include name="org/w3c/**"/>
      </fileset>
    </jar>
  </target>


  <!-- Util, i18n (dependencies: none) -->
  <target name="util-jar" depends="compile, prepare-build">
    <jar jarfile="${build}/lib/${project}-util.jar">
      <fileset dir="${dest}">
        <include name="${package-prefix}/i18n/*.class"/>
        <include name="${package-prefix}/util/*.class"/>
        <include name="${package-prefix}/util/io/*.class"/>
        <include name="${package-prefix}/Version.class"/>
        <include name="${package-prefix}/util/resources/*.class"/>
      </fileset>
      <fileset dir="${resources}" excludes="${resources}/**/CVS">
        <include name="${package-prefix}/util/resources/**"/>
        <include name="${package-prefix}/util/io/resources/**"/>
      </fileset>
    </jar>
  </target>


  <!-- AWT Util (dependencies: none) -->
  <target name="awt-util-jar" depends="compile, prepare-build">
    <jar jarfile="${build}/lib/${project}-awt-util.jar">
      <fileset dir="${dest}">
        <include name="${package-prefix}/ext/awt/**/*.class"/>
        <include name="${package-prefix}/ext/swing/**/*.class"/>
      </fileset>
      <fileset dir="${resources}" excludes="${resources}/**/CVS">
        <include name="${package-prefix}/ext/awt/image/**"/>
        <include name="${package-prefix}/ext/swing/**"/>
      </fileset>
    </jar>
  </target>


  <!-- SVGGraphics2D (dependencies: util, awt-util) -->
  <target name="svggen-jar" depends="compile, prepare-build">
    <jar jarfile="${build}/lib/${project}-svggen.jar">
      <fileset dir="${dest}">
        <include name="${package-prefix}/svggen/**/*.class"/>
      </fileset>
      <fileset dir="${resources}" excludes="${resources}/**/CVS">
        <include name="${package-prefix}/svggen/font/resources/**"/>
      </fileset>
    </jar>
  </target>

  <!-- SVGGraphics2D (dependencies: util, awt-util) -->
  <target name="svggen-full-jar" depends="compile, prepare-build">
    <jar jarfile="${build}/lib/${project}-svggenfull.jar">
      <fileset dir="${dest}">
        <include name="${package-prefix}/svggen/**/*.class"/>
        <include name="${package-prefix}/util/Base64*.class"/>
        <include name="${package-prefix}/ext/awt/image/codec/*ImageEncoder.class"/>
        <include name="${package-prefix}/ext/awt/g2d/*.class"/>
        <include name="${package-prefix}/util/*Constants.class"/>
      </fileset>
      <fileset dir="${resources}" excludes="${resources}/**/CVS">
        <include name="${package-prefix}/svggen/font/resources/**"/>
      </fileset>
    </jar>
  </target>


  <!-- GUI Util (dependencies: none) -->
  <target name="gui-util-jar" depends="compile, prepare-build">
    <jar jarfile="${build}/lib/${project}-gui-util.jar">
      <fileset dir="${dest}">
        <include name="${package-prefix}/util/gui/**/*.class"/>
      </fileset>
      <fileset dir="${resources}" excludes="${resources}/**/CVS">
        <include name="${package-prefix}/util/gui/**/resources/**"/>
      </fileset>
    </jar>
  </target>


  <!-- DOM Level 3 (dependencies: ext, util) -->
  <target name="dom-jar" depends="compile, prepare-build">
    <jar jarfile="${build}/lib/${project}-dom.jar">
      <fileset dir="${dest}">
        <include name="${package-prefix}/dom/*.class"/>
        <include name="${package-prefix}/dom/events/*.class"/>
        <include name="${package-prefix}/dom/traversal/*.class"/>
        <include name="${package-prefix}/dom/util/*.class"/>
        <include name="${package-prefix}/dom/dom3/*.class"/>
        <include name="${package-prefix}/dom/dom3/events/*.class"/>
      </fileset>
      <fileset dir="${resources}" excludes="${resources}/**/CVS">
        <include name="${package-prefix}/dom/resources/*"/>
        <include name="${package-prefix}/dom/events/resources/**"/>
        <include name="${package-prefix}/dom/traversal/resources/**"/>
        <include name="${package-prefix}/dom/util/resources/**"/>
      </fileset>
    </jar>
  </target>


  <!-- CSS Engine (dependencies: ext, util) -->
  <target name="css-jar" depends="compile, prepare-build">
    <jar jarfile="${build}/lib/${project}-css.jar">
      <fileset dir="${dest}">
        <include name="${package-prefix}/css/dom/*.class"/>
        <include name="${package-prefix}/css/engine/*.class"/>
        <include name="${package-prefix}/css/engine/sac/*.class"/>
        <include name="${package-prefix}/css/engine/value/*.class"/>
        <include name="${package-prefix}/css/engine/value/css2/*.class"/>
        <include name="${package-prefix}/css/engine/value/svg/*.class"/>
        <include name="${package-prefix}/css/engine/value/svg12/*.class"/>
        <include name="${package-prefix}/css/parser/*.class"/>
      </fileset>
      <fileset dir="${resources}" excludes="${resources}/**/CVS">
        <include name="${package-prefix}/css/dom/resources/**"/>
        <include name="${package-prefix}/css/engine/resources/**"/>
        <include name="${package-prefix}/css/engine/sac/resources/**"/>
        <include name="${package-prefix}/css/engine/value/resources/**"/>
        <include name="${package-prefix}/css/engine/value/css2/resources/**"/>
        <include name="${package-prefix}/css/engine/value/svg/resources/**"/>
        <include name="${package-prefix}/css/engine/value/svg12/resources/**"/>
        <include name="${package-prefix}/css/parser/resources/**"/>
      </fileset>
    </jar>
  </target>

  <!-- SVG DOM (dependencies: ext, DOM, CSS, util) -->
  <target name="svg-dom-jar" depends="compile, prepare-build">
    <jar jarfile="${build}/lib/${project}-svg-dom.jar">
      <fileset dir="${dest}">
        <include name="${package-prefix}/dom/svg/*.class"/>
        <include name="${package-prefix}/dom/svg12/*.class"/>
      </fileset>
      <fileset dir="${resources}" excludes="${resources}/**/CVS">
        <include name="${package-prefix}/dom/svg/resources/**"/>
        <include name="${package-prefix}/dom/svg12/resources/**"/>
      </fileset>
    </jar>
  </target>


  <!-- GVT (dependencies: util, awt-util) -->
  <target name="gvt-jar" depends="compile, prepare-build">
    <jar jarfile="${build}/lib/${project}-gvt.jar">
      <fileset dir="${dest}">
        <include name="${package-prefix}/gvt/**/*.class"/>
      </fileset>
      <fileset dir="${resources}" excludes="${resources}/**/CVS">
        <include name="${package-prefix}/gvt/**/resources/*"/>
      </fileset>
    </jar>
  </target>


  <!-- Parser (dependencies: util) -->
  <target name="parser-jar" depends="compile, prepare-build">
    <jar jarfile="${build}/lib/${project}-parser.jar">
      <fileset dir="${dest}">
        <include name="${package-prefix}/parser/**/*.class"/>
      </fileset>
      <fileset dir="${resources}" excludes="${resources}/**/CVS">
        <include name="${package-prefix}/parser/**/resources/*"/>
      </fileset>
    </jar>
  </target>


  <!-- Script (dependencies: util) -->
  <target name="script-jar" depends="compile, prepare-build">
    <jar jarfile="${build}/lib/${project}-script.jar">
      <fileset dir="${dest}">
        <include name="${package-prefix}/script/**/*.class"/>
      </fileset>
      <fileset dir="${resources}" excludes="${resources}/**/CVS">
        <include name="${package-prefix}/script/**/resources/*"/>
        <include name="META-INF/services/org.apache.batik.script.InterpreterFactory"/>
      </fileset>
    </jar>
  </target>


  <!-- Transcoder (dependencies: all) -->
  <target name="transcoder-jar" depends="compile, prepare-build">
    <jar jarfile="${build}/lib/${project}-transcoder.jar">
      <fileset dir="${dest}">
        <include name="${package-prefix}/transcoder/**/*.class"/>
      </fileset>
      <fileset dir="${resources}" excludes="${resources}/**/CVS">
        <include name="${package-prefix}/transcoder/**/resources/*"/>
      </fileset>
    </jar>
  </target>

  <!-- XML (dependencies: util) -->
  <target name="xml-jar" depends="compile, prepare-build">
    <jar jarfile="${build}/lib/${project}-xml.jar">
      <fileset dir="${dest}">
        <include name="${package-prefix}/xml/**/*.class"/>
      </fileset>
      <fileset dir="${resources}" excludes="${resources}/**/CVS">
        <include name="${package-prefix}/xml/**/resources/*"/>
      </fileset>
    </jar>
  </target>

  <!-- Bridge (dependencies: all) -->
  <target name="bridge-jar" depends="compile, prepare-build">
    <jar jarfile="${build}/lib/${project}-bridge.jar">
      <fileset dir="${dest}">
        <include name="${package-prefix}/bridge/**/*.class"/>
      </fileset>
      <fileset dir="${resources}" excludes="${resources}/**/CVS">
        <include name="${package-prefix}/bridge/BrokenLink.svg"/>
        <include name="${package-prefix}/bridge/**/resources/*"/>
      </fileset>
    </jar>
  </target>

  <!-- Swing (dependencies: all) -->
  <target name="swing-jar" depends="compile, prepare-build">
    <jar jarfile="${build}/lib/${project}-swing.jar">
      <fileset dir="${dest}">
        <include name="${package-prefix}/swing/**/*.class"/>
      </fileset>
      <fileset dir="${resources}" excludes="${resources}/**/CVS">
        <include name="${package-prefix}/swing/**/resources/*"/>
      </fileset>
    </jar>
  </target>

  <!-- Extensions (dependencies: all) -->
  <target name="extension-jar" depends="compile, prepare-build">
    <jar jarfile="${build}/lib/${project}-extension.jar">
      <fileset dir="${resources}" excludes="${resources}/**/CVS">
        <include name="META-INF/services/*"/>
        <exclude name="META-INF/services/org.apache.batik.script.InterpreterFactory"/>
      </fileset>
      <fileset dir="${dest}">
        <include name="${package-prefix}/extension/**/*.class"/>
      </fileset>
      <fileset dir="${resources}" excludes="${resources}/**/CVS">
        <include name="${package-prefix}/extension/**/resources/*"/>
      </fileset>
    </jar>
  </target>

  <!-- SVG Pretty-printer (dependencies: ???) -->
  <target name="svg-pp-jar" depends="compile, prepare-build">
    <jar manifest="${src}/${project}-pp.mf"
         jarfile="${build}/${project}-svgpp.jar">
      <manifest>
        <attribute name="Implementation-Title" value="Batik XML Pretty Printer"/>
        <attribute name="Implementation-Version" value="${version}${revisionType}${revisionNumber}"/>
        <attribute name="Implementation-Vendor" value="Apache Software Foundation (http://xml.apache.org/batik/)"/>
      </manifest>
      <fileset dir="${dest}">
        <include name="${package-prefix}/apps/svgpp/**/*.class"/>
      </fileset>
      <fileset dir="${resources}" excludes="${resources}/**/CVS">
        <include name="${package-prefix}/apps/svgpp/**/resources/**"/>
      </fileset>
    </jar>
  </target>

  <!-- SVG Slide-show (dependencies: ???) -->
  <target name="svg-slideshow-jar" depends="compile, prepare-build">
    <jar manifest="${src}/${project}-slideshow.mf"
         jarfile="${build}/${project}-slideshow.jar">
      <manifest>
        <attribute name="Implementation-Title" value="Batik SVG Slide Show Tool"/>
        <attribute name="Implementation-Version" value="${version}${revisionType}${revisionNumber}"/>
        <attribute name="Implementation-Vendor" value="Apache Software Foundation (http://xml.apache.org/batik/)"/>
      </manifest>
      <fileset dir="${dest}">
        <include name="${package-prefix}/apps/slideshow/**/*.class"/>
      </fileset>
      <fileset dir="${resources}" excludes="${resources}/**/CVS">
        <include name="${package-prefix}/apps/slideshow/**/resources/**"/>
      </fileset>
    </jar>
  </target>


  <!-- Squiggle (dependencies: all) -->
  <target name="squiggle-jar" depends="compile, prepare-build">
    <move file="${resources}/${package-prefix}/apps/svgbrowser/resources/svgbrowser.policy"
          tofile="${resources}/${package-prefix}/apps/svgbrowser/resources/svgbrowser.classes.policy" />
    <move file="${resources}/${package-prefix}/apps/svgbrowser/resources/svgbrowser.bin.policy"
          tofile="${resources}/${package-prefix}/apps/svgbrowser/resources/svgbrowser.policy" />
    <jar manifest="${src}/${project}-browser.mf"
         jarfile="${build}/${project}-squiggle.jar">
      <manifest>
        <attribute name="Implementation-Title" value="Batik Squiggle Viewer"/>
        <attribute name="Implementation-Version" value="${version}${revisionType}${revisionNumber}"/>
        <attribute name="Implementation-Vendor" value="Apache Software Foundation (http://xml.apache.org/batik/)"/>
      </manifest>
      <fileset dir="${dest}">
        <include name="${package-prefix}/apps/svgbrowser/**/*.class"/>
        <include name="${package-prefix}/experiment/**/*.class"/>
      </fileset>
      <fileset dir="${resources}" excludes="${resources}/**/CVS">
        <include name="${package-prefix}/apps/svgbrowser/**/resources/**"/>
        <exclude name="${package-prefix}/apps/svgbrowser/resources/squiggle.xsl" />
        <exclude name="${package-prefix}/apps/svgbrowser/resources/squiggle.svg" />
      </fileset>
    </jar>
    <move file="${resources}/${package-prefix}/apps/svgbrowser/resources/svgbrowser.policy"
          tofile="${resources}/${package-prefix}/apps/svgbrowser/resources/svgbrowser.bin.policy" />
    <move file="${resources}/${package-prefix}/apps/svgbrowser/resources/svgbrowser.classes.policy"
          tofile="${resources}/${package-prefix}/apps/svgbrowser/resources/svgbrowser.policy" />
  </target>

  <target name="squiggle-ext-jar" depends="squiggle-jar">
     <mkdir dir="${build}/extensions"/>
     <jar manifest="${src}/${project}-browser-ext.mf"
          jarfile="${build}/extensions/${project}-squiggle-ext.jar">
      <manifest>
        <attribute name="Implementation-Title" value="Batik Squiggle Viewer With Extensions"/>
        <attribute name="Implementation-Version" value="${version}${revisionType}${revisionNumber}"/>
        <attribute name="Implementation-Vendor" value="Apache Software Foundation (http://xml.apache.org/batik/)"/>
      </manifest>
        <fileset dir="${resources}" excludes="${resources}/**/CVS">
            <include name="META-INF/services/**"/>
        </fileset>
     </jar>
  </target>

  <!-- Squiggle - SVG Browser (dependencies: all) -->
  <target name="svg-browser-jar" depends="squiggle-jar"/>

  <!-- Rasterizer (dependencies: all except GUI util) -->
  <target name="rasterizer-jar" depends="compile, prepare-build">
    <move file="${resources}/${package-prefix}/apps/rasterizer/resources/rasterizer.policy"
          tofile="${resources}/${package-prefix}/apps/rasterizer/resources/rasterizer.classes.policy" />
    <move file="${resources}/${package-prefix}/apps/rasterizer/resources/rasterizer.bin.policy"
          tofile="${resources}/${package-prefix}/apps/rasterizer/resources/rasterizer.policy" />
    <jar manifest="${src}/${project}-rasterizer.mf"
         jarfile="${build}/${project}-rasterizer.jar">
      <manifest>
        <attribute name="Implementation-Title" value="Batik SVG Rasterizer"/>
        <attribute name="Implementation-Version" value="${version}${revisionType}${revisionNumber}"/>
        <attribute name="Implementation-Vendor" value="Apache Software Foundation (http://xml.apache.org/batik/)"/>
      </manifest>
      <fileset dir="${dest}">
        <include name="${package-prefix}/apps/rasterizer/**/*.class"/>
      </fileset>
      <fileset dir="${resources}" excludes="${resources}/**/CVS">
        <include name="${package-prefix}/apps/rasterizer/**/resources/**"/>
      </fileset>
    </jar>
     <move file="${resources}/${package-prefix}/apps/rasterizer/resources/rasterizer.policy"
          tofile="${resources}/${package-prefix}/apps/rasterizer/resources/rasterizer.bin.policy" />
    <move file="${resources}/${package-prefix}/apps/rasterizer/resources/rasterizer.classes.policy"
          tofile="${resources}/${package-prefix}/apps/rasterizer/resources/rasterizer.policy" />
 </target>

  <target name="rasterizer-ext-jar" depends="rasterizer-jar">
     <mkdir dir="${build}/extensions"/>
     <jar manifest="${src}/${project}-rasterizer-ext.mf"
          jarfile="${build}/extensions/${project}-rasterizer-ext.jar">
      <manifest>
        <attribute name="Implementation-Title" value="Batik SVG Rasterizer With Extensions"/>
        <attribute name="Implementation-Version" value="${version}${revisionType}${revisionNumber}"/>
        <attribute name="Implementation-Vendor" value="Apache Software Foundation (http://xml.apache.org/batik/)"/>
      </manifest>
        <fileset dir="${resources}" excludes="${resources}/**/CVS">
            <include name="META-INF/services/**"/>
        </fileset>
     </jar>
  </target>

  <!-- batik-ttf2svg.jar (dependencies: all) -->
  <target name="ttf2svg-jar" depends="compile, prepare-build">
    <jar manifest="${src}/${project}-ttf2svg.mf"
         jarfile="${build}/${project}-ttf2svg.jar">
      <manifest>
        <attribute name="Implementation-Title" value="Batik TrueType to SVG Font Converter"/>
        <attribute name="Implementation-Version" value="${version}${revisionType}${revisionNumber}"/>
        <attribute name="Implementation-Vendor" value="Apache Software Foundation (http://xml.apache.org/batik/)"/>
      </manifest>
      <fileset dir="${dest}">
        <include name="${package-prefix}/apps/ttf2svg/**/*.class"/>
      </fileset>
    </jar>
  </target>

  <!-- batik.jar (dependencies: all) -->
  <target name="root-jar" depends="compile, prepare-build">
    <jar manifest="${src}/${project}.mf"
         jarfile="${build}/${project}.jar">
      <manifest>
        <attribute name="Implementation-Title" value="Batik All Jar"/>
        <attribute name="Implementation-Version" value="${version}${revisionType}${revisionNumber}"/>
        <attribute name="Implementation-Vendor" value="Apache Software Foundation (http://xml.apache.org/batik/)"/>
      </manifest>
    </jar>
  </target>

  <!-- regard.jar : A jar containing the regard test infrastructure. -->
  <!-- This jar only contains the generic parts of the Batik test    -->
  <!-- infrastructure.                                               -->
  <target name="regard-jar" depends="compiletest, prepare-build">
    <jar jarfile="regard.jar">
        <fileset dir="${dest}">
          <include name="${package-prefix}/test/*.class" />
          <include name="${package-prefix}/test/xml/*.class" />
          <include name="${package-prefix}/i18n/Localizable.class" />
          <include name="${package-prefix}/i18n/LocalizableSupport.class" />
          <include name="${package-prefix}/i18n/LocaleGroup.class" />
          <include name="${package-prefix}/util/XMLConstants.class" />
        </fileset>
        <fileset dir="${test-resources}">
          <include name="${package-prefix}/test/resources/*.properties" />
          <include name="${package-prefix}/test/xml/resources/*.properties" />
        </fileset>
    </jar>
  </target>

  <!-- imageCodecs.jar : A jar containing the image codecs -->
  <target name="imageCodecs-jar" depends="compiletest, prepare-build">
    <jar jarfile="imageCodecs.jar">
        <fileset dir="${dest}">
          <include name="${package-prefix}/ext/awt/image/codec/*.class"/>
        </fileset>
        <fileset dir="${test-resources}">
          <include name="${package-prefix}/ext/awt/image/codec/resources/*.properties" />
        </fileset>
    </jar>
  </target>

  <!-- Applications ....................................................... -->
  <target name="squiggle" depends="compile"
          description="Runs Squiggle - the SVG browser">
    <java fork="yes" 
          classname="${class-prefix}.apps.svgbrowser.Main">
<!--          jvm="C:\Documents and Settings\<user>\.netbeans\4.0\modules\profiler-ea-vm\jre\bin\java"> -->
      <classpath>
        <pathelement location="${dest}" />
        <path refid="libs-classpath"/>
        <pathelement location="resources" />
      </classpath>
      <arg line="${args}"/> 
      <!-- <jvmarg value="-Xmx512m"/>  <jvmarg value="-Xms64m"/> -->
      <!-- <jvmarg value="-Djava.security.debug=all"/>  
           <jvmarg value="-verbose" /> -->
     <!-- 
      <jvmarg value="-Djava.security.debug=access failure"/> 
      <jvmarg value="-Djava.security.debug=policy"/> 
      <jvmarg value="-Djava.security.manager"/> 
      <jvmarg value="-Djava.security.policy=resources/org/apache/batik/apps/svgbrowser/resources/svgbrowser.policy"/> 
      -->
    </java>
  </target>

  <target name="svgbrowser" depends="squiggle"
          description="Runs Squiggle - the SVG browser"/>

  <target name="svgrasterizer"
          depends="compile"
          description="Runs the SVG rasterizer">
    <java fork="yes"
          classname="${class-prefix}.apps.rasterizer.Main">
      <classpath>
        <pathelement location="${dest}" />
        <path refid="libs-classpath"/>
        <pathelement location="resources" />
      </classpath>
<!--      <jvmarg value="-Xmx512m"/>  <jvmarg value="-Xms64m"/>  -->
<!--      <jvmarg value="-Djava.awt.headless=true"/>  -->
      <arg line="${args}"/>
    </java>
  </target>

  <target name="svgpp"
          depends="compile"
          description="Runs the SVG pretty-printer">
    <java fork="yes"
          classname="${class-prefix}.apps.svgpp.Main">
      <classpath>
        <pathelement location="${dest}" />
        <path refid="libs-classpath"/>
        <pathelement location="resources" />
      </classpath>
      <arg line="${args}"/>
    </java>
  </target>

  <target name="testdirs"
          description="Created directories needed for test suite">

    <mkdir dir="${test-reports}"/>
    <mkdir dir="${test-reports}/style"/>
    <mkdir dir="${test-reports}/images"/>
    <copy todir="${test-reports}/style">
      <fileset dir="${test-resources}/org/apache/batik/test/svg/resources/style"/>
    </copy>
    <copy todir="${test-reports}/images">
      <fileset dir="${test-resources}/org/apache/batik/test/svg/resources/images"/>
    </copy>

    <mkdir dir="${test-references}/samples/accepted-variation"/>
    <mkdir dir="${test-references}/samples/candidate-variation"/>
    <mkdir dir="${test-references}/samples/candidate-reference"/>
    <mkdir dir="${test-references}/samples/tests/spec/coordinates/candidate-variation" />
    <mkdir dir="${test-references}/samples/tests/spec/coordinates/candidate-reference" />
    <mkdir dir="${test-references}/samples/tests/spec/coordinates/accepted-variation" />
    <mkdir dir="${test-references}/samples/tests/spec/fonts/candidate-variation" />
    <mkdir dir="${test-references}/samples/tests/spec/fonts/candidate-reference" />
    <mkdir dir="${test-references}/samples/tests/spec/fonts/accepted-variation" />
    <mkdir dir="${test-references}/samples/tests/spec/masking/candidate-variation" />
    <mkdir dir="${test-references}/samples/tests/spec/masking/candidate-reference" />
    <mkdir dir="${test-references}/samples/tests/spec/masking/accepted-variation" />
    <mkdir dir="${test-references}/samples/tests/spec/paints/candidate-variation" />
    <mkdir dir="${test-references}/samples/tests/spec/paints/candidate-reference" />
    <mkdir dir="${test-references}/samples/tests/spec/paints/accepted-variation" />
    <mkdir dir="${test-references}/samples/tests/spec/shapes/candidate-variation" />
    <mkdir dir="${test-references}/samples/tests/spec/shapes/candidate-reference" />
    <mkdir dir="${test-references}/samples/tests/spec/shapes/accepted-variation" />
    <mkdir dir="${test-references}/samples/tests/spec/styling/candidate-variation" />
    <mkdir dir="${test-references}/samples/tests/spec/styling/candidate-reference" />
    <mkdir dir="${test-references}/samples/tests/spec/styling/accepted-variation" />
    <mkdir dir="${test-references}/samples/tests/spec/color/candidate-variation" />
    <mkdir dir="${test-references}/samples/tests/spec/color/candidate-reference" />
    <mkdir dir="${test-references}/samples/tests/spec/color/accepted-variation" />
    <mkdir dir="${test-references}/samples/tests/spec/filters/candidate-variation" />
    <mkdir dir="${test-references}/samples/tests/spec/filters/candidate-reference" />
    <mkdir dir="${test-references}/samples/tests/spec/filters/accepted-variation" />
    <mkdir dir="${test-references}/samples/tests/spec/linking/candidate-variation" />
    <mkdir dir="${test-references}/samples/tests/spec/linking/candidate-reference" />
    <mkdir dir="${test-references}/samples/tests/spec/linking/accepted-variation" />
    <mkdir dir="${test-references}/samples/tests/spec/painting/candidate-variation" />
    <mkdir dir="${test-references}/samples/tests/spec/painting/candidate-reference" />
    <mkdir dir="${test-references}/samples/tests/spec/painting/accepted-variation" />
    <mkdir dir="${test-references}/samples/tests/spec/rendering/candidate-variation" />
    <mkdir dir="${test-references}/samples/tests/spec/rendering/candidate-reference" />
    <mkdir dir="${test-references}/samples/tests/spec/rendering/accepted-variation" />
    <mkdir dir="${test-references}/samples/tests/spec/structure/candidate-variation" />
    <mkdir dir="${test-references}/samples/tests/spec/structure/candidate-reference" />
    <mkdir dir="${test-references}/samples/tests/spec/structure/accepted-variation" />
    <mkdir dir="${test-references}/samples/tests/spec/text/candidate-variation" />
    <mkdir dir="${test-references}/samples/tests/spec/text/candidate-reference" />
    <mkdir dir="${test-references}/samples/tests/spec/text/accepted-variation" />
    <mkdir dir="${test-references}/samples/tests/spec/interactivity/candidate-variation" />
    <mkdir dir="${test-references}/samples/tests/spec/interactivity/candidate-reference" />
    <mkdir dir="${test-references}/samples/tests/spec/interactivity/accepted-variation" />
    <mkdir dir="${test-references}/samples/tests/spec/scripting/candidate-variation" />
    <mkdir dir="${test-references}/samples/tests/spec/scripting/candidate-reference" />
    <mkdir dir="${test-references}/samples/tests/spec/scripting/accepted-variation" />
    <mkdir dir="${test-references}/samples/tests/spec12/filters/candidate-variation" />
    <mkdir dir="${test-references}/samples/tests/spec12/filters/candidate-reference" />
    <mkdir dir="${test-references}/samples/tests/spec12/filters/accepted-variation" />
    <mkdir dir="${test-references}/samples/tests/spec12/paints/candidate-variation" />
    <mkdir dir="${test-references}/samples/tests/spec12/paints/candidate-reference" />
    <mkdir dir="${test-references}/samples/tests/spec12/paints/accepted-variation" />
    <mkdir dir="${test-references}/samples/tests/spec12/structure/candidate-variation" />
    <mkdir dir="${test-references}/samples/tests/spec12/structure/candidate-reference" />
    <mkdir dir="${test-references}/samples/tests/spec12/structure/accepted-variation" />
    <mkdir dir="${test-references}/samples/tests/spec12/structure/opera/candidate-variation" />
    <mkdir dir="${test-references}/samples/tests/spec12/structure/opera/candidate-reference" />
    <mkdir dir="${test-references}/samples/tests/spec12/structure/opera/accepted-variation" />
    <mkdir dir="${test-references}/samples/tests/spec12/text/candidate-variation" />
    <mkdir dir="${test-references}/samples/tests/spec12/text/candidate-reference" />
    <mkdir dir="${test-references}/samples/tests/spec12/text/accepted-variation" />
    <mkdir dir="${test-references}/samples/extensions/accepted-variation"/>
    <mkdir dir="${test-references}/samples/extensions/candidate-variation"/>
    <mkdir dir="${test-references}/samples/extensions/candidate-reference"/>
    <mkdir dir="${test-references}/samples/extensions/opera/accepted-variation"/>
    <mkdir dir="${test-references}/samples/extensions/opera/candidate-variation"/>
    <mkdir dir="${test-references}/samples/extensions/opera/candidate-reference"/>
    <mkdir dir="${test-references}/svgbe/accepted-variation"/>
    <mkdir dir="${test-references}/svgbe/candidate-variation"/>
    <mkdir dir="${test-references}/svgbe/candidate-reference"/>
    <mkdir dir="${test-references}/org/apache/batik/svggen/candidate-ref" />
    <mkdir dir="${test-references}/org/apache/batik/svggen/rendering/candidate-variation" />
    <mkdir dir="${test-references}/org/apache/batik/svggen/rendering/candidate-reference" />
    <mkdir dir="${test-references}/org/apache/batik/svggen/rendering/accepted-variation" />
    <mkdir dir="${test-references}/org/apache/batik/gvt/candidate" />
    <mkdir dir="${test-references}/org/apache/batik/gvt/variation" />
    <mkdir dir="${test-references}/org/apache/batik/ext/awt/geom/candidate" />
    <mkdir dir="${test-references}/org/apache/batik/ext/awt/geom/variation" />
    <mkdir dir="${test-references}/org/apache/batik/transcoder/image/candidate-reference" />
    <mkdir dir="${test-references}/org/apache/batik/transcoder/image/candidate-variation" />
    <mkdir dir="${test-references}/test-resources/org/apache/batik/test/svg/accepted-variation"/>
    <mkdir dir="${test-references}/test-resources/org/apache/batik/test/svg/candidate-variation"/>
    <mkdir dir="${test-references}/test-resources/org/apache/batik/test/svg/candidate-reference"/>

  </target>

  <target name="ttf2svg"
          depends="compile, testdirs"
          description="converts selected glyphs from a True Type Font file to the SVG Font format" >
    <java fork="yes"
          classname="${class-prefix}.apps.ttf2svg.Main">
      <classpath>
        <pathelement location="${dest}" />
        <path refid="libs-classpath"/>
        <pathelement location="resources" />
      </classpath>
      <arg line="${args}"/>
    </java>
  </target>

  <target name="regard"
          depends="compiletest, testdirs, testjars"
          description="Runs test suite whose file or uri is passed as an input">
    <java fork="yes"
          classname="${class-prefix}.test.xml.XMLTestSuiteRunner">
<!-- Using -Xincgc makes the memory leak tests _much_ more accurate but
     Also slows down the regard run by 3-4x,  In general I suggest running
     just the memory leak tests with -Xincgc, I might also experiment with
     a higher -Xms setting. -->
<!--      <jvmarg value="-Xincgc" /> -->
<!--      <jvmarg value="-Xrunhprof:format=b" /> -->
<!--      <jvmarg value="-Xrunhprof:net=localhost:1234,format=b" /> -->
      <jvmarg value="-Xmx512m"/>  <jvmarg value="-Xms64m"/>
      <classpath>
        <pathelement location="${dest}" />
        <path refid="libs-classpath"/>
        <path refid="libs-build-classpath"/>
        <pathelement location="resources" />
        <pathelement location="test-resources" />
      </classpath>
      <arg line="test-resources/org/apache/batik/test/regard.xml ${args}"/>
    </java>
  </target>

  <target name="regard.manual"
          depends="compiletest, testdirs, testjars"
          description="Runs test suite whose file or uri is passed as an input">
    <java fork="yes"
          classname="${class-prefix}.test.xml.XMLTestSuiteRunner">
      <classpath>
        <pathelement location="${dest}" />
        <path refid="libs-classpath"/>
        <path refid="libs-build-classpath"/>
        <pathelement location="resources" />
        <pathelement location="test-resources" />
      </classpath>
      <arg line="test-resources/org/apache/batik/test/regardManual.xml ${args}"/>
    </java>
  </target>

  <target name="showpainter"
          depends="compiletest, testdirs"
          description="Runs test suite whose file or uri is passed as an input">
    <java fork="yes"
          classname="${class-prefix}.svggen.JPainterCompare">
      <classpath>
        <pathelement location="${dest}" />
        <path refid="libs-classpath"/>
        <path refid="libs-build-classpath"/>
        <pathelement location="resources" />
        <pathelement location="test-resources" />
      </classpath>
      <arg line="${args}"/>
    </java>
  </target>

  <target name="runtestsuite"
          depends="compiletest, testdirs"
          description="Runs test suite whose file or uri is passed as an input">
    <mkdir dir="${test-reports}"/>
    <java fork="yes"
          classname="${class-prefix}.test.xml.XMLTestSuiteRunner">
      <classpath>
        <pathelement location="${dest}" />
        <path refid="libs-classpath"/>
        <path refid="libs-build-classpath"/>
        <pathelement location="resources" />
        <pathelement location="test-resources" />
      </classpath>
      <arg line="${args}"/>
    </java>
  </target>

  <target name="runtest"
          depends="compiletest, testdirs"
          description="Runs test whose class name is passed as an input">
    <java fork="yes"
          classname="${args}">
      <classpath>
        <pathelement location="${dest}" />
        <path refid="libs-classpath"/>
        <path refid="libs-build-classpath"/>
        <pathelement location="resources" />
        <pathelement location="test-resources" />
      </classpath>
    </java>
  </target>

  <!-- Documentation ...................................................... -->
  <target name="prepare-docs" depends="init">
    <mkdir dir="${docs}"/>
  </target>

  <target name="html" depends="javadoc, htmldoc" description="generates the site documentation in ${build}/docs/"/>
  <target name="htmldoc" depends="prepare-docs">
    <copy file="${xdocs}/site-book.xml"
          tofile="${xdocs}/book.xml"
          filtering="on"/>
    <java classname="${stylebook-class}" fork="yes">
      <classpath refid="libs-build-classpath"/>
      <arg line="targetDirectory=${docs} ${xdocs}/book.xml ${site-skin}"/>
    </java>
  </target>

  <target name="printerdoc" depends="prepare-docs">
    <mkdir dir="${docs}/print"/>
    <copy file="${xdocs}/docs-book.xml"
          tofile="${xdocs}/book.xml"
          filtering="on"/>
    <java classname="${stylebook-class}" fork="yes">
      <classpath refid="libs-build-classpath"/>
      <arg line="targetDirectory=${docs}/print ${xdocs}/book.xml ${print-skin}"/>
    </java>
  </target>

  <target name="site" depends="site-javadoc, sitedoc"/>
  <target name="sitedoc" depends="init">
    <copy file="${xdocs}/site-book.xml"
          tofile="${xdocs}/book.xml"
          filtering="on"/>
    <java classname="${stylebook-class}" fork="yes">
      <classpath refid="libs-build-classpath"/>
      <arg line="targetDirectory=${site} ${xdocs}/book.xml ${site-skin}"/>
    </java>
  </target>

  <target name="site-javadoc" depends="javadoc">
    <mkdir dir="${site}"/>
    <copy todir="${site}/javadoc">
      <fileset dir="${docs}/javadoc"/>
    </copy>
  </target>

  <target name="javadocs" depends="javadoc"/>
  <target name="javadoc" depends="prepare-docs">
    <mkdir dir="${docs}/javadoc"/>
    <javadoc packagenames="${class-prefix}.*,
                           org.xml.*,
                           org.w3c.css.*,
                           org.w3c.dom.*"
             excludepackagenames="${javadoc-exclusions}"
             maxmemory="128m"
             destdir="${docs}/javadoc"
             author="false"
             version="false"
             use="true"
             splitindex="true"
             windowtitle="${Project} Javadoc"
             doctitle="${Project} API Specification ${version}${revisionType}${revisionNumber}"
             bottom="Copyright &#169; ${year} Apache Software Foundation. All Rights Reserved.">
      <sourcepath path="${src}"/>
      <sourcepath path="${src-jdk}"/>
      <classpath refid="libs-classpath"/>
      <link href="http://www.w3.org/2003/01/dom2-javadoc/"/>
      <link href="http://java.sun.com/j2se/1.3/docs/api/"/>
    </javadoc>
  </target>

  <target name="clean-docs" depends="init">
    <delete dir="${docs}"/>
  </target>

  <!-- Generates splash screens for the documentation and the browser ..... -->

  <!-- Simply transform the splash.xsl stylesheet, rasterize the result and -->
  <!-- copy to all destinations                                             -->

  <target name="splash" depends="compile" 
          description="Updates documentation and browser splash screens">
    <java fork="yes"
          classname="org.apache.xalan.xslt.Process" >
        <classpath>
            <path refid="libs-build-classpath"/>
        </classpath>
        <arg line="-PARAM version ${version} -PARAM revisionType revisionType${revisionType} -PARAM revisionNumber revisionNumber${revisionNumber} -in ${xdocs}/images/splash.xsl -xsl ${xdocs}/images/splash.xsl -out ${xdocs}/images/splash.svg" />
    </java>

    <java fork="yes"
          classname="org.apache.xalan.xslt.Process" >
        <classpath>
            <path refid="libs-build-classpath"/>
        </classpath>
        <arg line="-PARAM version ${version} -PARAM revisionType revisionType${revisionType} -PARAM revisionNumber revisionNumber${revisionNumber} -in ${resources}/org/apache/batik/apps/svgbrowser/resources/squiggle.xsl -xsl ${resources}/org/apache/batik/apps/svgbrowser/resources/squiggle.xsl -out ${resources}/org/apache/batik/apps/svgbrowser/resources/squiggle.svg" />
    </java>

    <java fork="yes"
          classname="${class-prefix}.apps.rasterizer.Main">
      <classpath>
        <pathelement location="${dest}" />
        <path refid="libs-classpath"/>
        <pathelement location="resources" />
      </classpath>
      <arg line="${xdocs}/images/splash.svg"/>
    </java>

    <java fork="yes"
          classname="${class-prefix}.apps.rasterizer.Main">
      <classpath>
        <pathelement location="${dest}" />
        <path refid="libs-classpath"/>
        <pathelement location="resources" />
      </classpath>
      <arg line="${resources}/org/apache/batik/apps/svgbrowser/resources/squiggle.svg"/>
    </java>

  </target>

  <target name="jarDependImg" depends="compile"
          description="Updates jarDependImg PNG">
    <java fork="yes"
          classname="${class-prefix}.apps.rasterizer.Main">
      <classpath>
        <pathelement location="${dest}" />
        <path refid="libs-classpath"/>
        <pathelement location="resources" />
      </classpath>
      <arg line="${xdocs}/images/jarDependImg.svg"/>
    </java>
  </target>

  <!-- Cleans everything .................................................. -->
  <target name="clean"
          depends="clean-compile, clean-docs, clean-test"
          description="Cleans everything">
    <delete dir="${build}"/>
    <delete file="${project}-${version}.zip"/>
    <delete file="${project}-docs-${version}.zip"/>
    <delete file="${project}-src-${version}.zip"/>
    <delete file="${project}-${version}.tar.gz"/>
    <delete file="${project}-docs-${version}.tar.gz"/>
    <delete file="${project}-src-${version}.tar.gz"/>
  </target>

</project><|MERGE_RESOLUTION|>--- conflicted
+++ resolved
@@ -124,8 +124,6 @@
     <available property="jacl.present" classname="tcl.lang.Interp">
       <classpath refid="libs-classpath"/>
     </available>
-<<<<<<< HEAD
-=======
     <available property="jdk14.present" classname="java.lang.CharSequence"/>
 
     <condition property="src-jdk" value="sources-1.4">
@@ -136,7 +134,6 @@
         <equals arg1="${jdk14.present}" arg2="true"/>
       </not>
     </condition>
->>>>>>> 038898b1
 
     <condition property="javadoc-exclusions"
                value="org.apache.batik.script.rhino">
